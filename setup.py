--- conflicted
+++ resolved
@@ -31,11 +31,8 @@
     # Versions should comply with PEP440.  For a discussion on single-sourcing
     # the version across setup.py and the project code, see
     # https://packaging.python.org/en/latest/single_source_version.html
-<<<<<<< HEAD
+
     version='3.5.6',
-=======
-    version='3.5.5',
->>>>>>> 48c88887
 
     description='CALFEM for Python',
     long_description='The computer program CALFEM is written for the software MATLAB and is an interactive tool for  learning the finite element method. CALFEM is an abbreviation of "Computer Aided Learning of the Finite Element  Method" and been developed by the Division of Structural Mechanics at Lund University since the late 70s.',
