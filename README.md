# CALFEM for Python

<<<<<<< HEAD
## Documentation
[https://calfem-for-python.readthedocs.io/en/latest/](https://calfem-for-python.readthedocs.io/en/latest/)
=======
## Credits

CALFEM for Python is a collaborative effort. The main concept is of course the MATLAB version of CALFEM. The idea of a Python version of CALFEM started from the need to reduce the complexity of a course teaching the basics of how to implement a larger finite element code with user interface, solver and visualisation. We had already implemented the user interface and visualisation parts in Python, but the solver was implemented as a Fortran module. A lot of time was spent in the integration of the Fortran-parts instead of being able to focus on the actual design of the finite element implementation.

The first implementation of CALFEM for Python started in a master thesis work by Andreas Ottosson in 2010. In this thesis the ideas on how to implement the MATLAB version of CALFEM in Python using NumPy was studied. It was shown that it was quite possible to implement a version of CALFEM that used Python instead. About 80 percent of the core CALFEM was converted in this work.

During 2012-13 mesh generation was added using the GMSH-tool in a master thesis work by Andreas Edholm. This is now the default mesh generator in CALFEM. 

In 2017 CALFEM for Python was used in the visualisation tool VisCon for studying 2D earth consolidation. The Software was developed by Karin Forsman. This work lead to many improvements in the packaging of CALFEM for Python. 

The development effort is coordinated by Jonas Lindemann, which has also contributed a lot of modules and overall structure of the project. 
>>>>>>> d3693729

## Manuals

Original manual: [manual.pdf](https://github.com/CALFEM/calfem-python/raw/master/manual.pdf)

Manual for with improved mesh: [manual-mesh-module.pdf](https://github.com/CALFEM/calfem-python/raw/master/manual-mesh-module.pdf)

## Background

The computer program CALFEM is written for the software MATLAB and is an
interactive tool for learning the finite element method. CALFEM is an abbreviation
of ”Computer Aided Learning of the Finite Element Method” and been developed
by the Division of Structural Mechanics at Lund University since the late 70’s.

## Why CALFEM for Python?

Unlike MATLAB, which have expensive licenses, Python is free to use and distribute
<<<<<<< HEAD
both for personal and commercial use. This is the python version of CALFEM for scientific purposes/research.

## Installation
Install CALFEM for python using 
`pip install calfem-python`

## Dependencies
Mesh Generation Software: GMSH.
Install GMSH [here](http://gmsh.info/) and add to the PATH of your file or instead add contents of GMSH to the file folder.
=======
both for personal and commercial use. An implementation to Py

## References

* Forsman, K, 2017. VisCon: Ett visualiseringsverktyg för tvådimensionell konsolidering i undervisningssammanhang - http://www.byggmek.lth.se/fileadmin/byggnadsmekanik/publications/tvsm5000/web5225.pdf 

* Edholm, A., 2013. Meshing and visualisation routines in the Python version of CALFEM.  - http://www.byggmek.lth.se/fileadmin/byggnadsmekanik/publications/tvsm5000/web5187.pdf 

* Ottosson, A., 2010. Implementation of CALFEM for Python - http://www.byggmek.lth.se/fileadmin/byggnadsmekanik/publications/tvsm5000/web5167.pdf 
>>>>>>> d3693729
<|MERGE_RESOLUTION|>--- conflicted
+++ resolved
@@ -1,21 +1,8 @@
 # CALFEM for Python
 
-<<<<<<< HEAD
 ## Documentation
+
 [https://calfem-for-python.readthedocs.io/en/latest/](https://calfem-for-python.readthedocs.io/en/latest/)
-=======
-## Credits
-
-CALFEM for Python is a collaborative effort. The main concept is of course the MATLAB version of CALFEM. The idea of a Python version of CALFEM started from the need to reduce the complexity of a course teaching the basics of how to implement a larger finite element code with user interface, solver and visualisation. We had already implemented the user interface and visualisation parts in Python, but the solver was implemented as a Fortran module. A lot of time was spent in the integration of the Fortran-parts instead of being able to focus on the actual design of the finite element implementation.
-
-The first implementation of CALFEM for Python started in a master thesis work by Andreas Ottosson in 2010. In this thesis the ideas on how to implement the MATLAB version of CALFEM in Python using NumPy was studied. It was shown that it was quite possible to implement a version of CALFEM that used Python instead. About 80 percent of the core CALFEM was converted in this work.
-
-During 2012-13 mesh generation was added using the GMSH-tool in a master thesis work by Andreas Edholm. This is now the default mesh generator in CALFEM. 
-
-In 2017 CALFEM for Python was used in the visualisation tool VisCon for studying 2D earth consolidation. The Software was developed by Karin Forsman. This work lead to many improvements in the packaging of CALFEM for Python. 
-
-The development effort is coordinated by Jonas Lindemann, which has also contributed a lot of modules and overall structure of the project. 
->>>>>>> d3693729
 
 ## Manuals
 
@@ -25,26 +12,22 @@
 
 ## Background
 
-The computer program CALFEM is written for the software MATLAB and is an
-interactive tool for learning the finite element method. CALFEM is an abbreviation
-of ”Computer Aided Learning of the Finite Element Method” and been developed
-by the Division of Structural Mechanics at Lund University since the late 70’s.
+The computer program CALFEM is written for the software MATLAB and is an interactive tool for learning the finite element method. CALFEM is an abbreviation
+of ”Computer Aided Learning of the Finite Element Method” and been developed by the Division of Structural Mechanics at Lund University since the late 70’s.
 
 ## Why CALFEM for Python?
 
-Unlike MATLAB, which have expensive licenses, Python is free to use and distribute
-<<<<<<< HEAD
-both for personal and commercial use. This is the python version of CALFEM for scientific purposes/research.
+Unlike MATLAB, which have expensive licenses, Python is free to use and distribute both for personal and commercial use. This is the python version of CALFEM for scientific purposes/research.
 
 ## Installation
+
 Install CALFEM for python using 
 `pip install calfem-python`
 
 ## Dependencies
+
 Mesh Generation Software: GMSH.
 Install GMSH [here](http://gmsh.info/) and add to the PATH of your file or instead add contents of GMSH to the file folder.
-=======
-both for personal and commercial use. An implementation to Py
 
 ## References
 
@@ -53,4 +36,4 @@
 * Edholm, A., 2013. Meshing and visualisation routines in the Python version of CALFEM.  - http://www.byggmek.lth.se/fileadmin/byggnadsmekanik/publications/tvsm5000/web5187.pdf 
 
 * Ottosson, A., 2010. Implementation of CALFEM for Python - http://www.byggmek.lth.se/fileadmin/byggnadsmekanik/publications/tvsm5000/web5167.pdf 
->>>>>>> d3693729
+
