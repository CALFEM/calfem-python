# -*- coding: iso-8859-15 -*-

#from numpy import *

from scipy.sparse.linalg import dsolve
import numpy as np
import logging as cflog

def error(msg):
    cflog.error(" calfem.core: "+msg)

def info(msg):
    cflog.info(" calfem.core: "+msg)

def spring1e(ep):
    """
    Compute element stiffness matrix for spring element.
    
    Parameters:
    
        ep = k          spring stiffness or analog quantity
        
    Returns:
    
        Ke              stiffness matrix, dim(Ke)= 2 x 2
        
    """
    k = ep
    return np.mat([[k,-k],[-k,k]],'d')

def spring1s(ep,ed):
    """
    Compute element force in spring element (spring1e).
    
    Parameters:
    
        ep = k          spring stiffness or analog quantity
        ed = [u1 u2]    element displacements
                        u1, u2: nodal displacements
                        
    Returns:
    
        es              element force [N]
    """
    k = ep
    return k*(ed[1]-ed[0]);   

def bar1e(ep):
    """
    Compute element stiffness matrix for spring element.
    
    Parameters:
    
        ep = k          spring stiffness or analog quantity
        
    Returns:
    
        Ke              stiffness matrix, dim(Ke)= 2 x 2
    
    """
    k = ep
    return np.mat([[k,-k],[-k,k]],'d')

def bar1s(ep,ed):
    """
    Compute element force in spring element (spring1e).
    
    Parameters:
    
        ep = k          spring stiffness or analog quantity
        ed = [u1 u2]    element displacements
                        u1, u2: nodal displacements
                        
    Returns:
    
        es              element force [N]
    
    """
    k = ep
    return k*(ed[1]-ed[0]);   

def bar2e(ex,ey,ep):
    """
    Compute the element stiffness matrix for two dimensional bar element.
    
    Parameters:
    
        ex = [x1 x2]
        ey = [y1 y2]    element node coordinates
    
        ep = [E A]      E: Young's modulus
                        A: Cross section area
                        
    Returns:
    
        Ke              stiffness matrix, dim(Ke)= 4 x 4
    
    """
    E=ep[0]
    A=ep[1]
    
    b = np.mat([[ex[1]-ex[0]],[ey[1]-ey[0]]])
    L = np.asscalar(np.sqrt(b.T*b))
    
    Kle = np.mat([[1.,-1.],[-1.,1.]])*E*A/L
    
    n = np.asarray(b.T/L).reshape(2,)
    
    G = np.mat([
        [n[0],n[1],0.,0.],
        [0.,0.,n[0],n[1]]
    ])
    
    return G.T*Kle*G

def bar2g(ex,ey,ep,N):
    """
    Compute element stiffness matrix for two dimensional geometric
    nonlinear bar element.
    
    Parameters:
    
        ex = [x1 x2]
        ey = [y1 y2]        element node coordinates
        
        ep = [E A]          E: Young's modulus
                            A: Cross sections area
                            
        N                   normal force
        
    Returns:
    
        Ke                  stiffness matrix, dim(Ke) = 4 x 4
        
    """
    E = ep[0]
    A = ep[1]
    
    b = np.mat([
        [ex[1]-ex[0]],
        [ey[1]-ey[0]]
    ])
    L = np.asscalar(np.sqrt(b.T*b))
    
    n = np.asarray(b.T/L).reshape(2,)

    G = np.mat([
        [ n[0], n[1], 0.,   0.  ],
        [-n[1], n[0], 0.,   0.  ],
        [ 0.,   0.,   n[0], n[1]],
        [ 0.,   0.,  -n[1], n[0]]
    ])
    
    Kle = E*A/L*np.mat([
        [ 1, 0,-1, 0],
        [ 0, 0, 0, 0],
        [-1, 0, 1, 0],
        [ 0, 0, 0, 0]
    ])+N/L*np.mat([
        [ 0, 0, 0, 0],
        [ 0, 1, 0,-1],
        [ 0, 0, 0, 0],
        [ 0,-1, 0, 1]
    ])

    return G.T*Kle*G

def bar2s(ex,ey,ep,ed):
    """
    Compute normal force in two dimensional bar element.
    
    Parameters:
    
        ex = [x1 x2]
        ey = [y1 y2]        element coordinates
    
        ep = [E A]          E : Young's modulus
                            A : Cross section area
    
        ed = [u1 u2 u3 u4]  element displacement vector
        
    Returns:
    
        es                  element force [N]
    
    """
    E=ep[0]
    A=ep[1]
    
    b = np.mat([[ex[1]-ex[0]],[ey[1]-ey[0]]])
    L = np.asscalar(np.sqrt(b.T*b))
    
    #Kle = np.mat([[1.,-1.],[-1.,1.]])*E*A/L
    
    n = np.asarray(b.T/L).reshape(2,) 
    
    G = np.mat([
        [n[0],n[1],0.,0.],
        [0.,0.,n[0],n[1]]
    ])
    
    u=np.asmatrix(ed).T
    N=E*A/L*np.mat([[-1.,1.]])*G*u
    return np.asscalar(N)
    
def bar3e(ex,ey,ez,ep):
    """
    Compute element stiffness matrix for three dimensional bar element.
    
    Parameters:
    
        ex = [x1 x2]
        ey = [y1 y2]        element node coordinates
        ez = [z1 z2]
        
        ep = [E A]          E: Young's modulus
                            A: Cross sections area
        
    Returns:
    
        Ke                  stiffness matrix, dim(Ke) = 6 x 6
        
    """
    E = ep[0]
    A = ep[1]
    
    b = np.mat([
        [ex[1]-ex[0]],
        [ey[1]-ey[0]],
        [ez[1]-ez[0]]
    ])
    L = np.asscalar(np.sqrt(b.T*b))
    
    n = np.asarray(b.T/L).reshape(3)

    G = np.mat([
        [ n[0], n[1], n[2], 0.,   0.,   0.  ],
        [ 0.,   0.,   0.,   n[0], n[1], n[2]]
    ])
    
    Kle = E*A/L*np.mat([
        [ 1,-1],
        [-1, 1]
    ])

    return G.T*Kle*G

def bar3s(ex,ey,ez,ep,ed):
    """
    Compute normal force in three dimensional bar element.
    
    Parameters:
    
        ex = [x1 x2]
        ey = [y1 y2]        element node coordinates
        ez = [z1 z2]
        
        ep = [E A]          E: Young's modulus
                            A: Cross sections area
        
        ed = [u1 ... u6]    element displacements
        
    Returns:
    
        es = [N]            normal force

    """
    E = ep[0]
    A = ep[1]
    
    b = np.mat([
        [ex[1]-ex[0]],
        [ey[1]-ey[0]],
        [ez[1]-ez[0]]
    ])
    L = np.asscalar(np.sqrt(b.T*b))
    
    n = np.asarray(b.T/L).reshape(3)

    G = np.mat([
        [ n[0], n[1], n[2], 0.  , 0.  , 0.  ],
        [ 0.  , 0.  , 0.  , n[0], n[1], n[2]]
    ])
    
    #Kle = E*A/L*np.mat([
    #    [ 1,-1],
    #    [-1, 1]
    #])

    u = np.asmatrix(ed).T
    N = E*A/L*np.mat([[-1.,1.]])*G*u

    return np.asscalar(N)

def beam2e(ex,ey,ep,eq=None):
    """
    Compute the stiffness matrix for a two dimensional beam element.
    
    Parameters:
     
        ex = [x1 x2]
        ey = [y1 y2]        element node coordinates
    
        ep = [E A I]        element properties
                            E: Young's modulus
                            A: Cross section area
                            I: Moment of inertia
    
        eq = [qx qy]        distributed loads, local directions
        
    Returns:
     
        Ke                  element stiffness matrix (6 x 6)
    
        fe                  element load vector (6 x 1)
    
    """

    b=np.mat([[ex[1]-ex[0]],[ey[1]-ey[0]]])
    L = np.asscalar(np.sqrt(b.T*b))
    n = np.asarray(b.T/L).reshape(2,) 
    
    E=ep[0]
    A=ep[1]
    I=ep[2]
    
    qx=0.
    qy=0.
    if not eq is None:
        qx=eq[0]
        qy=eq[1]
        
    Kle = np.mat([
        [E*A/L,      0.,          0.,    -E*A/L,    0.,        0.      ],
        [  0.,    12*E*I/L**3., 6*E*I/L**2.,    0., -12*E*I/L**3., 6*E*I/L**2. ],
        [  0.,    6*E*I/L**2.,  4*E*I/L,      0., -6*E*I/L**2.,  2*E*I/L   ],
        [-E*A/L,     0.,          0.,     E*A/L,    0.,        0.      ],
        [  0.,   -12*E*I/L**3.,-6*E*I/L**2.,    0.,  12*E*I/L**3.,-6*E*I/L**2. ],
        [  0.,    6*E*I/L**2.,  2*E*I/L,      0.,  -6*E*I/L**2., 4*E*I/L   ]
    ])
     
    fle=L*np.mat([qx/2, qy/2, qy*L/12, qx/2, qy/2, -qy*L/12]).T
     
    G=np.mat([
        [ n[0], n[1],  0.,    0.,    0.,   0.],
        [-n[1], n[0],  0.,    0.,    0.,   0.],
        [0.,    0.,    1.,    0.,    0.,   0.],
        [0.,    0.,    0.,   n[0],  n[1],  0.],
        [0.,    0.,    0.,  -n[1],  n[0],  0.],
        [0.,    0.,    0.,    0.,    0.,   1.]
    ])
    
    Ke=G.T*Kle*G
    fe=G.T*fle
    
    if eq is None:
        return Ke
    else:
        return Ke,fe
    
def beam2s(ex,ey,ep,ed,eq=None,nep=None):
    """
    Compute section forces in two dimensional beam element (beam2e).
    
    Parameters:
 
        ex = [x1 x2]
        ey = [y1 y2]        element node coordinates

        ep = [E A I]        element properties,
                            E:  Young's modulus
                            A:  cross section area
                            I:  moment of inertia

        ed = [u1 ... u6]    element displacements

        eq = [qx qy]        distributed loads, local directions 

        nep                 number of evaluation points ( default=2 )
        
    Returns:
          
        es = [ N1 V1 M1     section forces, local directions, in 
               N2 V2 M2     n points along the beam, dim(es)= n x 3
               .........]  
           
        edi = [ u1 v1       element displacements, local directions,
                u2 v2       in n points along the beam, dim(es)= n x 2
                .......]    

            eci = [ x1      local x-coordinates of the evaluation 
                    x2      points, (x1=0 and xn=L)
                    ...]
    
    """
    EA=ep[0]*ep[1]
    EI=ep[0]*ep[2]
    b=np.mat([
        [ex[1]-ex[0]],
        [ey[1]-ey[0]]
    ])
    
    L = np.asscalar(np.sqrt(b.T*b))
    n = np.asarray(b.T/L).reshape(2,)
    
    qx=0.
    qy=0.
    
    if not eq is None:
        qx=eq[0]
        qy=eq[1] 
      
    ne=2
    
    if nep!=None:
        ne = nep
        
    C=np.mat([
        [0.,   0.,   0.,    1.,   0.,   0.],
        [0.,   0.,   0.,    0.,   0.,   1.],
        [0.,   0.,   0.,    0.,   1.,   0.],
        [L,   0.,   0.,    1.,   0.,   0.],
        [0.,   L**3, L**2,   0.,   L,    1.],
        [0., 3*L**2, 2*L,   0.,   1.,   0.]
    ])
   
    G=np.mat([
        [ n[0], n[1],  0.,    0.,    0.,   0.],
        [-n[1], n[0],  0.,    0.,    0.,   0.],
        [0.,    0.,    1.,    0.,    0.,   0.],
        [0.,    0.,    0.,   n[0],  n[1],  0.],
        [0.,    0.,    0.,  -n[1],  n[0],  0.],
        [0.,    0.,    0.,    0.,    0.,   1.]
    ])
    
    M=np.ravel(C.I*(G*np.asmatrix(ed).T-np.matrix([0., 0., 0., -qx*L**2/(2*EA), qy*L**4/(24*EI), qy*L**3/(6*EI)]).T))
    A=np.matrix([M[0],M[3]]).T
    B=np.matrix([M[1],M[2],M[4],M[5]]).T
    
    x=np.asmatrix(np.arange(0.,L+L/(ne-1),L/(ne-1))).T
    zero=np.asmatrix(np.zeros([len(x)])).T
    one=np.asmatrix(np.ones([len(x)])).T
    
    u=np.concatenate((x,one),1)*A-np.power(x,2)*qx/(2*EA)
    du=np.concatenate((one,zero),1)*A-x*qx/EA
    v=np.concatenate((np.power(x,3),np.power(x,2),x,one),1)*B+np.power(x,4)*qy/(24*EI)
    d2v=np.concatenate((6*x,2*one,zero,zero),1)*B+np.power(x,2)*qy/(2*EI)
    d3v=np.concatenate((6*one,zero,zero,zero),1)*B+x*qy/EI
    
    N=EA*du
    M=EI*d2v
    V=-EI*d3v
    edi=np.concatenate((u,v),1)
    eci=x
    es=np.concatenate((N,V,M),1)
    
    return (es,edi,eci)

def beam2t(ex,ey,ep,eq=None):
    """
    Compute the stiffness matrix for a two dimensional elastic
    Timoshenko beam element.
    
    Parameters:
     
        ex = [x1 x2]
        ey = [y1 y2]        element node coordinates
    
        ep = [E G A I ks]   element properties
                              E: Young's modulus
                              G: Shear modulus
                              A: Cross section area
                              I: Moment of inertia
                             ks: Shear correction factor
    
        eq = [qx qy]        distributed loads, local directions
        
    Returns:
     
        Ke                  element stiffness matrix (6 x 6)
    
        fe                  element load vector (6 x 1)
    
    """

    b = np.mat([[ex[1]-ex[0]],[ey[1]-ey[0]]])
    L = np.asscalar(np.sqrt(b.T*b))
    n = np.asarray(b.T/L).reshape(2)
    
    E = ep[0]
    Gm = ep[1]
    A = ep[2]
    I = ep[3]
    ks = ep[4]
        
    qx = 0.
    qy = 0.
    if eq != None:
        qx = eq[0]
        qy = eq[1]
    
    m = (12/L**2)*(E*I/(Gm*A*ks))
    
    Kle = E/(1+m)*np.mat([
        [A*(1+m)/L,      0.,         0.,        -A*(1+m)/L,     0.,          0.      ],
        [0.,         12*I/L**3., 6*I/L**2.,         0.,    -12*I/L**3., 6*I/L**2.    ],
        [0.,         6*I/L**2.,  4*I*(1+m/4.)/L,    0.,    -6*I/L**2.,  2*I*(1-m/2)/L],
        [-A*(1+m)/L,     0.,         0.,         A*(1+m)/L,     0.,          0.      ],
        [0.,        -12*I/L**3.,-6*I/L**2.,         0.,     12*I/L**3.,-6*I/L**2.    ],
        [0.,         6*I/L**2.,  2*I*(1-m/2)/L,     0.,    -6*I/L**2.,  4*I*(1+m/4)/L]
    ])

    fle = L*np.mat([qx/2, qy/2, qy*L/12, qx/2, qy/2, -qy*L/12]).T
    
    G = np.mat([
        [ n[0], n[1],  0.,   0.,   0.,   0.],
        [-n[1], n[0],  0.,   0.,   0.,   0.],
        [  0.,   0.,   1.,   0.,   0.,   0.],
        [  0.,   0.,   0.,  n[0], n[1],  0.],
        [  0.,   0.,   0., -n[1], n[0],  0.],
        [  0.,   0.,   0.,   0.,   0.,   1.]
    ])
    
    Ke = G.T*Kle*G
    fe = G.T*fle
    
    if eq == None:
        return Ke
    else:
        return Ke,fe

def beam2ts(ex,ey,ep,ed,eq=None,np=None):
    """
    Compute section forces in two dimensional beam element (beam2e).
    
    Parameters:
 
        ex = [x1, x2]
        ey = [y1, y2]       element node coordinates

        ep = [E,G,A,I,ks]   element properties,
                              E:  Young's modulus
                              G:  shear modulus
                              A:  cross section area
                              I:  moment of inertia

        ed = [u1, ... ,u6]  element displacements

        eq = [qx, qy]       distributed loads, local directions 

        n                   number of evaluation points ( default=2 )
        
    Returns:
          
        es = [[N1,V1,M1],   section forces, local directions, in 
              [N2,V2,M2],   n points along the beam, dim(es)= n x 3
              ..........]  
    
        edi = [[u1,v1,teta1],   element displacements, local directions,
               [u2,v2,teta2],   and rotation of cross section at
               .............]   in n points along the beam, dim(es)= n x 2
    
    (Note! Rotation of the cross section is not equal to dv/dx for Timoshenko beam element)
    
        eci = [[x1],    local x-coordinates of the evaluation 
               [x2],    points, (x1=0 and xn=L)
               ....]
    
    """
    EA = ep[0]*ep[2]
    EI = ep[0]*ep[3]
    GAK = ep[1]*ep[2]*ep[4]
    alfa = EI/GAK
    
    b = np.mat([
        [ex[1]-ex[0]],
        [ey[1]-ey[0]]
    ])
    L = np.asscalar(np.sqrt(b.T*b))
    n = np.asarray(b.T/L).reshape(2)
    
    qx = 0.
    qy = 0.
    if eq != None:
        qx = eq[0]
        qy = eq[1] 
      
    ne = 2
    
    if np != None:
        ne = np
        
    C = np.mat([
        [ 0., 0.,              0.,   1., 0., 0.],
        [ 0., 0.,              0.,   0., 0., 1.],
        [ 0., 6*alfa,          0.,   0., 1., 0.],
        [ L,  0.,              0.,   1., 0., 0.],
        [ 0., L**3,            L**2, 0., L,  1.],
        [ 0., 3*(L**2+2*alfa), 2*L,  0., 1., 0.]
    ])
   
    G = np.mat([
        [ n[0], n[1], 0., 0.,   0.,   0.],
        [-n[1], n[0], 0., 0.,   0.,   0.],
        [ 0.,   0.,   1., 0.,   0.,   0.],
        [ 0.,   0.,   0., n[0], n[1], 0.],
        [ 0.,   0.,   0.,-n[1], n[0], 0.],
        [ 0.,   0.,   0., 0.,   0.,   1.]
    ])
    
    M = np.ravel(C.I*(G*np.asmatrix(ed).T-np.mat([0., 0., 0., -qx*L**2/(2*EA), qy*L**4/(24*EI)-qy*L**2/(2*GAK), qy*L**3/(6*EI)]).T))
    C2 = np.mat([M[0], M[3]]).T
    C4 = np.mat([M[1], M[2], M[4], M[5]]).T
    
    x = np.asmatrix(np.arange(0., L+L/(ne-1), L/(ne-1))).T
    zero = np.asmatrix(np.zeros([len(x)])).T
    one = np.asmatrix(np.ones([len(x)])).T
    
    u = np.concatenate((x,one),1)*C2-qx/(2*EA)*np.power(x,2)
    du = np.concatenate((one,zero),1)*C2-qx*x/EA
    
    v = np.concatenate((np.power(x,3),np.power(x,2),x,one),1)*C4+qy/(24*EI)*np.np.power(x,4)-qy/(2*GAK)*np.power(x,2)
    dv = np.concatenate((3*np.power(x,2),2*x,one,zero),1)*C4+qy*np.power(x,3)/(6*EI)-qy*x/GAK
    
    teta = np.concatenate((3*(np.power(x,2)+2*alfa*one),2*x,one,zero),1)*C4+qy*np.power(x,3)/(6*EI)
    dteta = np.concatenate((6*x,2*one,zero,zero),1)*C4+qy*np.power(x,2)/(2*EI)
    
    N = EA*du
    M = EI*dteta
    V = GAK*(dv-teta)
    
    es = np.concatenate((N,V,M),1)
    edi = np.concatenate((u,v,teta),1)
    eci = x

    if np != None:
        return es,edi,eci
    else:
        return es

def beam2w(ex,ey,ep,eq=None):
    """
    Compute the stiffness matrix for a two dimensional beam element
    on elastic foundation.
    
    Parameters:
 
        ex = [x1, x2]
        ey = [y1, y2]       element node coordinates

        ep = [E,A,I,ka,kt]  element properties,
                              E:  Young's modulus
                              A:  cross section area
                              I:  moment of inertia
                             ka:  axial foundation stiffness
                             kt:  transversal foundation stiffness

        eq = [qx, qy]       distributed loads, local directions

    Returns:

        Ke                  beam stiffness matrix (6 x 6)
        
        fe                  element load vector (6 x 1)
    """
    b = np.mat([[ex[1]-ex[0]],[ey[1]-ey[0]]])
    L = np.asscalar(np.sqrt(b.T*b))
    n = np.asarray(b/L).reshape(2)
    
    E,A,I,ka,kt = ep
    
    qx = 0
    qy = 0
    if eq != None:
        qx,qy = eq
    
    K1 = np.mat([
        [ E*A/L,  0,           0,         -E*A/L, 0,           0         ],
        [ 0,      12*E*I/L**3, 6*E*I/L**2, 0,    -12*E*I/L**3, 6*E*I/L**2],
        [ 0,      6*E*I/L**2,  4*E*I/L,    0,    -6*E*I/L**2,  2*E*I/L   ],
        [-E*A/L,  0,           0,          E*A/L, 0,           0         ],
        [ 0,     -12*E*I/L**3,-6*E*I/L**2, 0,     12*E*I/L**3,-6*E*I/L**2],
        [ 0,      6*E*I/L**2,  2*E*I/L,    0,    -6*E*I/L**2,  4*E*I/L   ]
        ])
    
    K2 = L/420*np.mat([
        [ 140*ka, 0,       0,         70*ka,  0,       0        ],
        [ 0,      156*kt,  22*kt*L,   0,      54*kt,  -13*kt*L  ],
        [ 0,      22*kt*L, 4*kt*L**2, 0,      13*kt*L,-3*kt*L**2],
        [ 70*ka,  0,       0,         140*ka, 0,       0        ],
        [ 0,      54*kt,   13*kt*L,   0,      156*kt, -22*kt*L  ],
        [ 0,     -13*kt*L,-3*kt*L**2, 0,     -22*kt*L, 4*kt*L**2]
    ])
    
    Kle = K1+K2
    fle = L*np.mat([qx/2, qy/2, qy*L/12, qx/2, qy/2, -qy*L/12]).T

    G = np.mat([
        [ n[0], n[1], 0, 0,    0,    0],
        [-n[1], n[0], 0, 0,    0,    0],
        [ 0,    0,    1, 0,    0,    0],
        [ 0,    0,    0, n[0], n[1], 0],
        [ 0,    0,    0,-n[1], n[0], 0],
        [ 0,    0,    0, 0,    0,    1]
    ])
    
    Ke = G.T*Kle*G
    fe = G.T*fle
    
    if eq != None:
        return Ke,fe
    else:
        return Ke
    
def beam2ws(ex,ey,ep,ed,eq=None):
    """
    Compute section forces in a two dimensional beam element
    on elastic foundation.
    
    Parameters:
 
        ex = [x1, x2]
        ey = [y1, y2]           element node coordinates

        ep = [E,A,I,ka,kt]      element properties,
                                  E:  Young's modulus
                                  A:  cross section area
                                  I:  moment of inertia
                                 ka:  axial foundation stiffness
                                 kt:  transversal foundation stiffness

        ed = [u1, ... ,u6]      element displacement vector

        eq = [qx, qy]           distributed loads, local directions

    Returns:

        es = [[N1, V1, M1],
              [N2, V2, M2]]     element forces, local direction
    """
    if np.asmatrix(ed).shape[0] > 1:
        cferror("Only one row is allowed in the ed matrix !!!")
        return

    b = np.mat([
        [ex[1]-ex[0]],
        [ey[1]-ey[0]]
    ])
    L = np.asscalar(np.sqrt(b.T*b))
    n = np.asarray(b/L).reshape(2,)
    
    E,A,I,ka,kt = ep
    
    qx = 0
    qy = 0
    if eq != None:
        qx,qy = eq
    
    K1 = np.mat([
        [ E*A/L, 0,           0,         -E*A/L, 0,           0         ],
        [ 0,     12*E*I/L**3, 6*E*I/L**2, 0,    -12*E*I/L**3, 6*E*I/L**2],
        [ 0,     6*E*I/L**2,  4*E*I/L,    0,    -6*E*I/L**2,  2*E*I/L   ],
        [-E*A/L, 0,           0,          E*A/L, 0,           0         ],
        [ 0,    -12*E*I/L**3,-6*E*I/L**2, 0,     12*E*I/L**3,-6*E*I/L**2],
        [ 0,     6*E*I/L**2,  2*E*I/L,    0,    -6*E*I/L**2,  4*E*I/L   ]
        ])
    
    K2 = L/420*np.mat([
        [ 140*ka, 0,       0,         70*ka,  0,       0        ],
        [ 0,      156*kt,  22*kt*L,   0,      54*kt,  -13*kt*L  ],
        [ 0,      22*kt*L, 4*kt*L**2, 0,      13*kt*L,-3*kt*L**2],
        [ 70*ka,  0,       0,         140*ka, 0,       0        ],
        [ 0,      54*kt,   13*kt*L,   0,      156*kt, -22*kt*L  ],
        [ 0,     -13*kt*L,-3*kt*L**2, 0,     -22*kt*L, 4*kt*L**2]
    ])
    
    Kle = K1+K2
    fle = L*np.mat([qx/2, qy/2, qy*L/12, qx/2, qy/2, -qy*L/12]).T
    
    G = np.mat([
        [ n[0], n[1], 0, 0,    0,    0],
        [-n[1], n[0], 0, 0,    0,    0],
        [ 0,    0,    1, 0,    0,    0],
        [ 0,    0,    0, n[0], n[1], 0],
        [ 0,    0,    0,-n[1], n[0], 0],
        [ 0,    0,    0, 0,    0,    1]
    ])

    P = Kle*G*np.asmatrix(ed).T-fle

    es = np.mat([
        [-P[0,0],-P[1,0],-P[2,0]],
        [ P[3,0], P[4,0], P[5,0]]
    ])
    
    return es

def beam2g(ex,ey,ep,N,eq=None):
    """
    Compute the element stiffness matrix for a two dimensional
    beam element with respect to geometric nonlinearity.
    
    Parameters:
 
        ex = [x1, x2]
        ey = [y1, y2]           element node coordinates

        ep = [E,A,I]            element properties;
                                  E:  Young's modulus
                                  A:  cross section area
                                  I:  moment of inertia

        N                       axial force in the beam

        eq                      distributed transverse load

    Returns:

        Ke                      element stiffness matrix (6 x 6)
        
        fe                      element load vector (6 x 1)
    """
    if eq != None:
        if np.size(eq) > 1:
            cferror("eq should be a scalar !!!")
            return
        else:
            q = eq[0]
    else:
        q = 0
    
    b = np.mat([
        [ex[1]-ex[0]],
        [ey[1]-ey[0]]
    ])
    L = np.asscalar(np.sqrt(b.T*b))
    n = np.asarray(b/L).reshape(2,)
    
    E,A,I = ep
    
    rho = -N*L**2/(np.pi**2*E*I)
    
    kL = np.pi*np.sqrt(abs(rho))+np.finfo(float).eps

    if rho > 0:
        f1 = (kL/2)/np.tan(kL/2)
        f2 = (1/12.)*kL**2/(1-f1)
        f3 = f1/4+3*f2/4
        f4 = -f1/2+3*f2/2
        f5 = f1*f2
        h = 6*(2/kL**2-(1+np.cos(kL))/(kL*np.sin(kL)))
    elif rho < 0:
        f1 = (kL/2)/np.tanh(kL/2)
        f2 = -(1/12.)*kL**2/(1-f1)
        f3 = f1/4+3*f2/4
        f4 = -f1/2+3*f2/2
        f5 = f1*f2
        h = -6*(2/kL**2-(1+np.cosh(kL))/(kL*np.sinh(kL)))
    else:
        f1 = f2 = f3 = f4 = f5 = h = 1

    Kle = np.mat([
        [ E*A/L, 0.,              0.,            -E*A/L, 0.,              0.            ],
        [ 0.,    12*E*I*f5/L**3., 6*E*I*f2/L**2., 0.,   -12*E*I*f5/L**3., 6*E*I*f2/L**2.],
        [ 0.,    6*E*I*f2/L**2.,  4*E*I*f3/L,     0.,   -6*E*I*f2/L**2.,  2*E*I*f4/L    ],
        [-E*A/L, 0.,              0.,             E*A/L, 0.,              0.            ],
        [ 0.,   -12*E*I*f5/L**3.,-6*E*I*f2/L**2., 0.,    12*E*I*f5/L**3.,-6*E*I*f2/L**2.],
        [ 0.,    6*E*I*f2/L**2.,  2*E*I*f4/L,     0.,   -6*E*I*f2/L**2.,  4*E*I*f3/L    ]
    ])

    fle = q*L*np.mat([0.,1/2.,L*h/12,0.,1/2.,-L*h/12]).T
    
    G = np.mat([
        [ n[0], n[1], 0, 0,    0,    0],
        [-n[1], n[0], 0, 0,    0,    0],
        [ 0,    0,    1, 0,    0,    0],
        [ 0,    0,    0, n[0], n[1], 0],
        [ 0,    0,    0,-n[1], n[0], 0],
        [ 0,    0,    0, 0,    0,    1]
    ])

    Ke = G.T*Kle*G
    fe = G.T*fle
    
    if eq != None:
        return Ke,fe
    else:
        return Ke
    
def beam2gs(ex,ey,ep,ed,N,eq=None):
    """
    Calculate section forces in a two dimensional nonlinear
    beam element.

    Parameters:
 
        ex = [x1, x2]
        ey = [y1, y2]           element node coordinates

        ep = [E,A,I]            element properties;
                                  E:  Young's modulus
                                  A:  cross section area
                                  I:  moment of inertia

        ed = [u1, ... ,u6]      element displacement vector

        N                       axial force

        eq = [qy]               distributed transverse load

    Returns:

        es = [[N1,V1,M1],       element forces, local directions
              [N2,V2,M2]]
    """
    if eq != None:
        eq = eq[0]
    else:
        eq = 0
    
    b = np.mat([
        [ex[1]-ex[0]],
        [ey[1]-ey[0]]
    ])
    L = np.asscalar(np.sqrt(b.T*b))
    n = np.asarray(b/L).reshape(2,)
    
    E,A,I = ep
    
    rho = -N*L**2/(np.pi**2*E*I)
    
    eps = 2.2204e-16
    kL = np.pi*np.sqrt(abs(rho))+eps

    if rho > 0:
        f1 = (kL/2)/np.tan(kL/2)
        f2 = (1/12.)*kL**2/(1-f1)
        f3 = f1/4+3*f2/4
        f4 = -f1/2+3*f2/2
        f5 = f1*f2
        h = 6*(2/kL**2-(1+np.cos(kL))/(kL*np.sin(kL)))
    elif rho < 0:
        f1 = (kL/2)/np.tanh(kL/2)
        f2 = -(1/12.)*kL**2/(1-f1)
        f3 = f1/4+3*f2/4
        f4 = -f1/2+3*f2/2
        f5 = f1*f2
        h = -6*(2/kL**2-(1+np.cosh(kL))/(kL*np.sinh(kL)))
    else:
        f1 = f2 = f3 = f4 = f5 = h = 1
    
    Kle = np.mat([
        [ E*A/L, 0,              0,            -E*A/L, 0,              0            ],
        [ 0,     12*E*I*f5/L**3, 6*E*I*f2/L**2, 0,    -12*E*I*f5/L**3, 6*E*I*f2/L**2],
        [ 0,     6*E*I*f2/L**2,  4*E*I*f3/L,    0,    -6*E*I*f2/L**2,  2*E*I*f4/L   ],
        [-E*A/L, 0,              0,             E*A/L, 0,              0            ],
        [ 0,    -12*E*I*f5/L**3,-6*E*I*f2/L**2, 0,     12*E*I*f5/L**3,-6*E*I*f2/L**2],
        [ 0,     6*E*I*f2/L**2,  2*E*I*f4/L,    0,    -6*E*I*f2/L**2,  4*E*I*f3/L   ]
    ])

    fle = eq*L*np.mat([0,1/2.,L*h/12,0,1/2.,-L*h/12]).T
    
    G = np.mat([
        [ n[0], n[1], 0, 0,    0,    0],
        [-n[1], n[0], 0, 0,    0,    0],
        [ 0,    0,    1, 0,    0,    0],
        [ 0,    0,    0, n[0], n[1], 0],
        [ 0,    0,    0,-n[1], n[0], 0],
        [ 0,    0,    0, 0,    0,    1]
    ])
    
    u = np.asmatrix(ed).T
    P = Kle*G*u-fle

    es = np.mat([
        [-P[0,0],-P[1,0],-P[2,0]],
        [ P[3,0], P[4,0], P[5,0]]
    ])
    
    return es

def beam2d(ex,ey,ep):
    """
    Calculate the stiffness matrix Ke, the mass matrix Me
    and the damping matrix Ce for a 2D elastic Bernoulli
    beam element.

    Parameters:
 
        ex = [x1, x2]
        ey = [y1, y2]           element node coordinates

        ep = [E,A,I,m,(a,b)]    element properties;
                                  E:  Young's modulus
                                  A:  cross section area
                                  I:  moment of inertia
                                  m:  mass per unit length
                                a,b:  damping coefficients,
                                      Ce=aMe+bKe

    Returns:

        Ke                      element stiffness matrix (6 x 6)
        Me                      element mass martix
        Ce                      element damping matrix, optional
    """
    b = np.mat([
        [ex[1]-ex[0]],
        [ey[1]-ey[0]]
    ])
    L = np.asscalar(np.sqrt(b.T*b))
    n = np.asarray(b/L).reshape(2,)
    
    a = 0
    b = 0
    if np.size(ep) == 4:
        E,A,I,m = ep
    elif np.size(ep) == 6:
        E,A,I,m,a,b = ep
    
    Kle = np.mat([
        [ E*A/L, 0,           0,         -E*A/L, 0,           0         ],
        [ 0,     12*E*I/L**3, 6*E*I/L**2, 0,    -12*E*I/L**3, 6*E*I/L**2],
        [ 0,     6*E*I/L**2,  4*E*I/L,    0,    -6*E*I/L**2,  2*E*I/L   ],
        [-E*A/L, 0,           0,          E*A/L, 0,           0         ],
        [ 0,    -12*E*I/L**3,-6*E*I/L**2, 0,     12*E*I/L**3,-6*E*I/L**2],
        [ 0,     6*E*I/L**2,  2*E*I/L,    0,    -6*E*I/L**2,  4*E*I/L   ]
    ])

    Mle = m*L/420*np.mat([
        [ 140, 0,    0,      70,  0,    0     ],
        [ 0,   156,  22*L,   0,   54,  -13*L  ],
        [ 0,   22*L, 4*L**2, 0,   13*L,-3*L**2],
        [ 70,  0,    0,      140, 0,    0     ],
        [ 0,   54,   13*L,   0,   156, -22*L  ],
        [ 0,  -13*L,-3*L**2, 0,  -22*L, 4*L**2]
    ])
    
    Cle = a*Mle+b*Kle

    G = np.mat([
        [ n[0], n[1], 0, 0,    0,    0],
        [-n[1], n[0], 0, 0,    0,    0],
        [ 0,    0,    1, 0,    0,    0],
        [ 0,    0,    0, n[0], n[1], 0],
        [ 0,    0,    0,-n[1], n[0], 0],
        [ 0,    0,    0, 0,    0,    1]
    ])
    
    Ke = G.T*Kle*G
    Me = G.T*Mle*G
    Ce = G.T*Cle*G
    
    if np.size(ep) == 4:
        return Ke,Me
    elif np.size(ep) == 6:
        return Ke,Me,Ce

def beam3e(ex,ey,ez,eo,ep,eq=None):
    """
    Calculate the stiffness matrix for a 3D elastic Bernoulli
    beam element.
    
    Parameters:
     
        ex = [x1 x2]
        ey = [y1 y2]
        ez = [z1 z2]            element node coordinates
        
        eo = [xz yz zz]         orientation of local z axis
        
        ep = [E G A Iy Iz Kv]   element properties
                                  E: Young's modulus
                                  G: Shear modulus
                                  A: Cross section area
                                 Iy: Moment of inertia, local y-axis
                                 Iz: Moment of inertia, local z-axis
                                 Kv: Saint-Venant's torsion constant
    
        eq = [qx qy qz qw]      distributed loads

    Returns:

        Ke                      beam stiffness matrix (12 x 12)

        fe                      equivalent nodal forces (12 x 1)

    """
    b = np.mat([
        [ex[1]-ex[0]],
        [ey[1]-ey[0]],
        [ez[1]-ez[0]]
        ])
    L = np.asscalar(np.sqrt(b.T*b))
    n1 = np.asarray(b.T/L).reshape(3,)
    
    eo = np.asmatrix(eo)
    lc = np.asscalar(np.sqrt(eo*eo.T))
    n3 = np.asarray(eo/lc).reshape(3,)
    
    E,Gs,A,Iy,Iz,Kv = ep

    qx = 0.
    qy = 0.
    qz = 0.
    qw = 0.
    if eq != None:
        qx,qy,qz,qw = eq

    a = E*A/L
    b = 12*E*Iz/L**3
    c = 6*E*Iz/L**2
    d = 12*E*Iy/L**3
    e = 6*E*Iy/L**2
    f = Gs*Kv/L
    g = 2*E*Iy/L
    h = 2*E*Iz/L

    Kle = np.mat([
        [ a, 0, 0, 0, 0,   0,  -a, 0, 0, 0, 0,   0  ],
        [ 0, b, 0, 0, 0,   c,   0,-b, 0, 0, 0,   c  ],
        [ 0, 0, d, 0,-e,   0,   0, 0,-d, 0,-e,   0  ],
        [ 0, 0, 0, f, 0,   0,   0, 0, 0,-f, 0,   0  ],
        [ 0, 0,-e, 0, 2*g, 0,   0, 0, e, 0, g,   0  ],
        [ 0, c, 0, 0, 0,   2*h, 0,-c, 0, 0, 0,   h  ],
        [-a, 0, 0, 0, 0,   0,   a, 0, 0, 0, 0,   0  ],
        [ 0,-b, 0, 0, 0,  -c,   0, b, 0, 0, 0,  -c  ],
        [ 0, 0,-d, 0, e,   0,   0, 0, d, 0, e,   0  ],
        [ 0, 0, 0,-f, 0,   0,   0, 0, 0, f, 0,   0  ],
        [ 0, 0,-e, 0, g,   0,   0, 0, e, 0, 2*g, 0  ],
        [ 0, c, 0, 0, 0,   h,   0,-c, 0, 0, 0,   2*h]
    ])

    fle = L/2*np.mat([qx, qy, qz, qw, -qz*L/6, qy*L/6, qx, qy, qz, qw, qz*L/6, -qy*L/6]).T

    n2 = np.array([0.,0.,0.])
    n2[0] = n3[1]*n1[2]-n3[2]*n1[1]
    n2[1] = -n1[2]*n3[0]+n1[0]*n3[2]
    n2[2] = n3[0]*n1[1]-n1[0]*n3[1]

    #An = np.append([n1,n2],[n3],0)

    G = np.mat([
        [ n1[0], n1[1], n1[2], 0,     0,     0,     0,     0,     0,     0,     0,     0    ],
        [ n2[0], n2[1], n2[2], 0,     0,     0,     0,     0,     0,     0,     0,     0    ],
        [ n3[0], n3[1], n3[2], 0,     0,     0,     0,     0,     0,     0,     0,     0    ],
        [ 0,     0,     0,     n1[0], n1[1], n1[2], 0,     0,     0,     0,     0,     0    ],
        [ 0,     0,     0,     n2[0], n2[1], n2[2], 0,     0,     0,     0,     0,     0    ],
        [ 0,     0,     0,     n3[0], n3[1], n3[2], 0,     0,     0,     0,     0,     0    ],
        [ 0,     0,     0,     0,     0,     0,     n1[0], n1[1], n1[2], 0,     0,     0    ],
        [ 0,     0,     0,     0,     0,     0,     n2[0], n2[1], n2[2], 0,     0,     0    ],
        [ 0,     0,     0,     0,     0,     0,     n3[0], n3[1], n3[2], 0,     0,     0    ],
        [ 0,     0,     0,     0,     0,     0,     0,     0,     0,     n1[0], n1[1], n1[2]],
        [ 0,     0,     0,     0,     0,     0,     0,     0,     0,     n2[0], n2[1], n2[2]],
        [ 0,     0,     0,     0,     0,     0,     0,     0,     0,     n3[0], n3[1], n3[2]]
    ])
    
    Ke = G.T*Kle*G
    fe = G.T*fle
    
    if eq == None:
        return Ke
    else:
        return Ke,fe

def beam3s(ex,ey,ez,eo,ep,ed,eq=None,n=None):
    """
    Calculate the variation of the section forces and displacements
    along a three-dimensional beam element.
    
    Parameters:
     
        ex = [x1 x2]                element node coordinates
        ey = [y1 y2]
        ez = [z1 z2]

        eo = [xz yz zz]             orientation of local z axis
        
        ep = [E G A Iy Iz Kv]       element properties
                                      E: Young's modulus
                                      G: Shear modulus
                                      A: Cross section area
                                     Iy: Moment of inertia, local y-axis
                                     Iz: Moment of inertia, local z-axis
                                     Kv: Saint-Venant's torsion constant

        ed                          the element displacement vector from the
                                    global coordinate system
    
        eq = [qx qy qz qw]          the disibuted axial, transversal and
                                    torsional loads

        n                           the number of point in which displacements
                                    and section forces are to be computed

    Returns:

        es = [[N1,Vy1,Vz1,T1,My1,Mz1],  section forces in n points along
              [N2,Vy2,Vz2,T2,My2,Mz2],  the local x-axis
              [..,...,...,..,...,...],
              [Nn,Vyn,Vzn,Tn,Myn,Mzn]]

        edi = [[u1,v1,w1,fi1],          displacements in n points along
               [u2,v2,w2,fi2],          the local x-axis
               [..,..,..,...],
               [un,vn,wn,fin]]

        eci = [[x1],                    local x-coordinates of the evaluation
               [x2],                    points
               [..],
               [xn]]

    """
    b = np.mat([
        [ex[1]-ex[0]],
        [ey[1]-ey[0]],
        [ez[1]-ez[0]]
    ])
    L = np.asscalar(np.sqrt(b.T*b))
    n1 = np.asarray(b.T/L).reshape(3,)
    
    eo = np.asmatrix(eo)
    lc = np.asscalar(np.sqrt(eo*eo.T))
    n3 = np.asarray(eo/lc).reshape(3,)

    EA = ep[0]*ep[2]
    EIy = ep[0]*ep[3]
    EIz = ep[0]*ep[4]
    GKv = ep[1]*ep[5]

    qx = 0.
    qy = 0.
    qz = 0.
    qw = 0.
    if eq != None:
        qx,qy,qz,qw = eq

    ne = 2
    if n != None:
        ne = n
        
    n2 = np.array([0.,0.,0.])
    n2[0] = n3[1]*n1[2]-n3[2]*n1[1]
    n2[1] = -n1[2]*n3[0]+n1[0]*n3[2]
    n2[2] = n3[0]*n1[1]-n1[0]*n3[1]

    G = np.mat([
        [ n1[0], n1[1], n1[2], 0,     0,     0,     0,     0,     0,     0,     0,     0    ],
        [ n2[0], n2[1], n2[2], 0,     0,     0,     0,     0,     0,     0,     0,     0    ],
        [ n3[0], n3[1], n3[2], 0,     0,     0,     0,     0,     0,     0,     0,     0    ],
        [ 0,     0,     0,     n1[0], n1[1], n1[2], 0,     0,     0,     0,     0,     0    ],
        [ 0,     0,     0,     n2[0], n2[1], n2[2], 0,     0,     0,     0,     0,     0    ],
        [ 0,     0,     0,     n3[0], n3[1], n3[2], 0,     0,     0,     0,     0,     0    ],
        [ 0,     0,     0,     0,     0,     0,     n1[0], n1[1], n1[2], 0,     0,     0    ],
        [ 0,     0,     0,     0,     0,     0,     n2[0], n2[1], n2[2], 0,     0,     0    ],
        [ 0,     0,     0,     0,     0,     0,     n3[0], n3[1], n3[2], 0,     0,     0    ],
        [ 0,     0,     0,     0,     0,     0,     0,     0,     0,     n1[0], n1[1], n1[2]],
        [ 0,     0,     0,     0,     0,     0,     0,     0,     0,     n2[0], n2[1], n2[2]],
        [ 0,     0,     0,     0,     0,     0,     0,     0,     0,     n3[0], n3[1], n3[2]]
    ])

    u = G*np.asmatrix(ed).T-np.array([    # u is the local element displacement
        [ 0               ],        # vector minus the particular solution
        [ 0               ],        # to the beam's diff.eq:s
        [ 0               ],
        [ 0               ],
        [ 0               ],
        [ 0               ],
        [-qx*L**2/(2*EA)  ],
        [ qy*L**4/(24*EIz)],
        [ qz*L**4/(24*EIy)],
        [-qw*L**2/(2*GKv) ],
        [-qz*L**3/(6*EIy) ],
        [ qy*L**3/(6*EIz) ]
    ])

    C = np.mat([
        [ 0, 1, 0,      0,    0, 0, 0,      0,    0, 0, 0, 0],
        [ 0, 0, 0,      0,    0, 1, 0,      0,    0, 0, 0, 0],
        [ 0, 0, 0,      0,    0, 0, 0,      0,    0, 1, 0, 0],
        [ 0, 0, 0,      0,    0, 0, 0,      0,    0, 0, 0, 1],
        [ 0, 0, 0,      0,    0, 0, 0,      0,   -1, 0, 0, 0],
        [ 0, 0, 0,      0,    1, 0, 0,      0,    0, 0, 0, 0],
        [ L, 1, 0,      0,    0, 0, 0,      0,    0, 0, 0, 0,],
        [ 0, 0, L**3,   L**2, L, 1, 0,      0,    0, 0, 0, 0],
        [ 0, 0, 0,      0,    0, 0, L**3,   L**2, L, 1, 0, 0],
        [ 0, 0, 0,      0,    0, 0, 0,      0,    0, 0, L, 1],
        [ 0, 0, 0,      0,    0, 0,-3*L**2,-2*L, -1, 0, 0, 0],
        [ 0, 0, 3*L**2, 2*L,  1, 0, 0,      0,    0, 0, 0, 0],
    ])

    m = np.linalg.inv(C)*u
    eci = np.zeros((ne,1))
    es = np.zeros((ne,6))
    edi = np.zeros((ne,4))
    for i in np.arange(ne):
        x = i*L/(ne-1)
        eci[i,0] = x
        es[i,:] = (np.mat([
            [ EA, 0, 0,       0,     0, 0, 0,       0,     0, 0, 0,   0],
            [ 0,  0,-6*EIz,   0,     0, 0, 0,       0,     0, 0, 0,   0],
            [ 0,  0, 0,       0,     0, 0,-6*EIy,   0,     0, 0, 0,   0],
            [ 0,  0, 0,       0,     0, 0, 0,       0,     0, 0, GKv, 0],
            [ 0,  0, 0,       0,     0, 0,-6*EIy*x,-2*EIy, 0, 0, 0,   0],
            [ 0,  0, 6*EIz*x, 2*EIz, 0, 0, 0,       0,     0, 0, 0,   0]
        ])*m+np.array([-qx*x,-qy*x,-qz*x,-qw*x,-qz*x**2/2,qy*x**2/2]).reshape(6,1)).T

        edi[i,:] = (np.mat([
            [ x, 1, 0,    0,    0, 0, 0,    0,    0, 0, 0, 0],
            [ 0, 0, x**3, x**2, x, 1, 0,    0,    0, 0, 0, 0],
            [ 0, 0, 0,    0,    0, 0, x**3, x**2, x, 1, 0, 0],
            [ 0, 0, 0,    0,    0, 0, 0,    0,    0, 0, x, 1]
        ])*m+np.array([-qx*x**2/(2*EA),qy*x**4/(24*EIz),qz*x**4/(24*EIy),-qw*x**2/(2*GKv)]).reshape(4,1)).T
    
    if n == None:
        return es
    else:
        return es,edi,eci
    
def flw2te(ex,ey,ep,D,eq=None):
    """
    Compute element stiffness (conductivity) matrix for a triangular field element.
    
    Parameters:
    
        ex = [x1 x2 x3]
        ey = [y1 y2 y3]     element coordinates
    
        ep = [t]            element thickness    

        D = [kxx kxy;
             kyx kyy]       constitutive matrix
    
             eq             heat supply per unit volume
             
    Returns:
    
        Ke                  element 'stiffness' matrix (3 x 3)

        fe                  element load vector (3 x 1)
    
    """
    t=ep[0];
    if eq==None:
        eq=0.
    
    exm = np.asmatrix(ex)
    eym = np.asmatrix(ey)
    C=np.asmatrix(np.hstack([np.ones((3,1)),exm.T,eym.T]))
    B=np.matrix([
        [0.,1.,0.],
        [0.,0.,1.]
    ])*C.I
    A=0.5*np.linalg.det(C)
  
    Ke=B.T*D*B*t*A
    fe=np.matrix([[1.,1.,1.]]).T*eq*A*t/3
       
    if eq==0.:
        return Ke
    else:
        return Ke, fe
    
def flw2ts(ex,ey,D,ed):
    """
    Compute flows or corresponding quantities in the triangular field element.
    
    Parameters:
    
        ex = [x1 x2 x3]
        ey = [y1 y2 y3]         element coordinates
                                 
             D = [kxx kxy
                  kyx kyy]      constitutive matrix
    
             ed =[u1 u2 u3]     u1,u2,u3: nodal values
                  .. .. ..;
                  
    Returns:
    
        es=[ qx qy ] 
             ... ..]                element flows
    
        et=[ gx gy ]
             ... ..]                element gradients
    
    """

    if len(ex.shape)>1:
        qs = np.zeros([ex.shape[0],2])
        qt = np.zeros([ex.shape[0],2])
        row = 0
        for exr, eyr, edr in zip(ex, ey, ed):
            exm = np.asmatrix(exr)
            eym = np.asmatrix(eyr)
            edm = np.asmatrix(edr)
            C=np.asmatrix(np.hstack([np.ones((3,1)),exm.T,eym.T]))
            B=np.matrix([
                [0.,1.,0.],
                [0.,0.,1.]
            ])*C.I

            qs[row,:]=(-D*B*edm.T).T
            qt[row,:]=(B*edm.T).T
            row += 1

        return qs, qt
    else:
        exm = np.asmatrix(ex)
        eym = np.asmatrix(ey)
        edm = np.asmatrix(ed)
        C=np.asmatrix(np.hstack([np.ones((3,1)),exm.T,eym.T]))
        B=np.matrix([
            [0.,1.,0.],
            [0.,0.,1.]
        ])*C.I

        qs=-D*B*edm.T
        qt=B*edm.T
    
        return qs.T, qt.T

def flw2qe(ex,ey,ep,D,eq=None):
    """
    Compute element stiffness (conductivity) matrix for a triangular field element.
    
    Parameters:
    
        ex = [x1, x2, x3, x4]
        ey = [y1, y2, y3, y4]   element coordinates
    
        ep = [t]                element thickness    

        D = [[kxx, kxy],
             [kyx, kyy]]        constitutive matrix
    
        eq                      heat supply per unit volume
             
    Returns:
    
        Ke                      element 'stiffness' matrix (4 x 4)

        fe                      element load vector (4 x 1)
    
    """
    xc = sum(ex)/4.
    yc = sum(ey)/4.

    K = np.zeros((5,5))
    f = np.zeros((5,1))
    
    if eq == None:
        k1 = flw2te([ex[0],ex[1],xc],[ey[0],ey[1],yc],ep,D)
        K = assem(np.array([1,2,5]),K,k1)
        k1 = flw2te([ex[1],ex[2],xc],[ey[1],ey[2],yc],ep,D)
        K = assem(np.array([2,3,5]),K,k1)
        k1 = flw2te([ex[2],ex[3],xc],[ey[2],ey[3],yc],ep,D)
        K = assem(np.array([3,4,5]),K,k1)
        k1 = flw2te([ex[3],ex[0],xc],[ey[3],ey[0],yc],ep,D)
        K = assem(np.array([4,1,5]),K,k1)
    else:
        k1,f1 = flw2te([ex[0],ex[1],xc],[ey[0],ey[1],yc],ep,D,eq)    
        K,f = assem(np.array([1,2,5]),K,k1,f,f1)
        k1,f1 = flw2te([ex[1],ex[2],xc],[ey[1],ey[2],yc],ep,D,eq)
        K,f = assem(np.array([2,3,5]),K,k1,f,f1)
        k1,f1 = flw2te([ex[2],ex[3],xc],[ey[2],ey[3],yc],ep,D,eq)
        K,f = assem(np.array([3,4,5]),K,k1,f,f1)
        k1,f1 = flw2te([ex[3],ex[0],xc],[ey[3],ey[0],yc],ep,D,eq)
        K,f = assem(np.array([4,1,5]),K,k1,f,f1)
    Ke1,fe1 = statcon(K,f,np.array([5]));

    Ke = Ke1
    fe = fe1
    
    if eq == None:
        return Ke
    else:
        return Ke,fe

def flw2qs(ex,ey,ep,D,ed,eq=None):
    """
    Compute flows or corresponding quantities in the
    quadrilateral field element.
    
    Parameters:
    
        ex = [x1, x2, x3, x4]
        ey = [y1, y2, y3, y4]      element coordinates
    
        ep = [t]                   element thickness    

        D = [[kxx, kxy],
             [kyx, kyy]]           constitutive matrix

        ed = [[u1, u2, u3, u4],
              [.., .., .., ..]]    u1,u2,u3,u4: nodal values
    
        eq                         heat supply per unit volume
             
    Returns:
    
        es = [[qx, qy],
              [.., ..]]            element flows

        et = [[gx, gy],
              [.., ..]]            element gradients
    
    """
    K = np.zeros((5,5))
    f = np.zeros((5,1))
    
    xm = sum(ex)/4
    ym = sum(ey)/4
    
    if eq == None:
        q = 0
    else:
        q = eq
    
    En = np.array([
        [1,2,5],
        [2,3,5],
        [3,4,5],
        [4,1,5]
    ])
    ex1 = np.array([ex[0],ex[1],xm])
    ey1 = np.array([ey[0],ey[1],ym])
    ex2 = np.array([ex[1],ex[2],xm])
    ey2 = np.array([ey[1],ey[2],ym])
    ex3 = np.array([ex[2],ex[3],xm])
    ey3 = np.array([ey[2],ey[3],ym])
    ex4 = np.array([ex[3],ex[0],xm])
    ey4 = np.array([ey[3],ey[0],ym])
    
    if eq == None:
        k1 = flw2te(ex1,ey1,ep,D)
        K = assem(En[0],K,k1)
        k1 = flw2te(ex2,ey2,ep,D)
        K = assem(En[1],K,k1)
        k1 = flw2te(ex3,ey3,ep,D)
        K = assem(En[2],K,k1)
        k1 = flw2te(ex4,ey4,ep,D)
        K = assem(En[3],K,k1)
    else:
        k1,f1 = flw2te(ex1,ey1,ep,D,q)
        K,f = assem(En[0],K,k1,f,f1)
        k1,f1 = flw2te(ex2,ey2,ep,D,q)
        K,f = assem(En[1],K,k1,f,f1)
        k1,f1 = flw2te(ex3,ey3,ep,D,q)
        K,f = assem(En[2],K,k1,f,f1)
        k1,f1 = flw2te(ex4,ey4,ep,D,q)
        K,f = assem(En[3],K,k1,f,f1)
    
<<<<<<< HEAD
    if ed.ndim==1:
        ed = np.array([ed])
    
    ni,nj = np.shape(ed)
=======
    if ndim(ed)==1:
        ed = array([ed])
    ni,nj = shape(ed)
>>>>>>> 6135ff7d

    a = np.zeros((5,ni))
    for i in range(ni):
        a[np.ix_(range(5),[i])],r = np.asarray(solveq(K,f,np.arange(1,5),ed[i]))

    s1,t1 = flw2ts(ex1,ey1,D,a[np.ix_(En[0,:]-1,np.arange(ni))].T)
    s2,t2 = flw2ts(ex2,ey2,D,a[np.ix_(En[1,:]-1,np.arange(ni))].T)
    s3,t3 = flw2ts(ex3,ey3,D,a[np.ix_(En[2,:]-1,np.arange(ni))].T)
    s4,t4 = flw2ts(ex4,ey4,D,a[np.ix_(En[3,:]-1,np.arange(ni))].T)
    
    es = (s1+s2+s3+s4)/4.
    et = (t1+t2+t3+t4)/4.
    
    return es,et

def flw2i4e(ex,ey,ep,D,eq=None):
    """
    Compute element stiffness (conductivity)
    matrix for 4 node isoparametric field element

    Parameters:
        
        ex = [x1 x2 x3 x4]  element coordinates
        ey = [y1 y2 y3 y4]

        ep = [t ir]         thickness and integration rule

        D  = [[kxx kxy],
              [kyx kyy]]    constitutive matrix

        eq                  heat supply per unit volume

    Returns:
        Ke                  element 'stiffness' matrix (4 x 4)
        fe                  element load vector (4 x 1)

    """
    t = ep[0]
    ir = ep[1]
    ngp = ir*ir
    
    if eq == None:
        q = 0
    else:
        q = eq

    if ir == 1:
        g1 = 0.0
        w1 = 2.0
        gp = np.mat([g1,g1])
        w = np.mat([w1,w1])
    elif ir == 2:
        g1 = 0.577350269189626
        w1 = 1
        gp = np.mat([
            [-g1,-g1],
            [ g1,-g1],
            [-g1, g1],
            [ g1, g1]
        ])
        w = np.mat([
            [ w1, w1],
            [ w1, w1],
            [ w1, w1],
            [ w1, w1]
        ])
    elif ir == 3:
        g1 = 0.774596669241483
        g2 = 0.
        w1 = 0.555555555555555
        w2 = 0.888888888888888
        gp = np.mat([
            [-g1,-g1],
            [-g2,-g1],
            [ g1,-g1],
            [-g1, g2],
            [ g2, g2],
            [ g1, g2],
            [-g1, g1],
            [ g2, g1],
            [ g1, g1]
        ])
        w = np.mat([
            [ w1, w1],
            [ w2, w1],
            [ w1, w1],
            [ w1, w2],
            [ w2, w2],
            [ w1, w2],
            [ w1, w1],
            [ w2, w1],
            [ w1, w1]
        ])
    else:
        cfinfo("Used number of integration points not implemented")
    wp = np.multiply(w[:,0],w[:,1])
    
    xsi = gp[:,0]
    eta = gp[:,1]
    r2 = ngp*2

    N = np.multiply((1-xsi),(1-eta))/4.
    N = np.append(N,np.multiply((1+xsi),(1-eta))/4.,axis=1)
    N = np.append(N,np.multiply((1+xsi),(1+eta))/4.,axis=1)
    N = np.append(N,np.multiply((1-xsi),(1+eta))/4.,axis=1)
    
    dNr = np.mat(np.zeros((r2,4)))
    dNr[0:r2:2,0] = -(1-eta)/4.
    dNr[0:r2:2,1] = (1-eta)/4.
    dNr[0:r2:2,2] = (1+eta)/4.
    dNr[0:r2:2,3] = -(1+eta)/4.
    dNr[1:r2+1:2,0] = -(1-xsi)/4.
    dNr[1:r2+1:2,1] = -(1+xsi)/4.
    dNr[1:r2+1:2,2] = (1+xsi)/4.
    dNr[1:r2+1:2,3] = (1-xsi)/4.

    Ke1 = np.mat(np.zeros((4,4)))
    fe1 = np.mat(np.zeros((4,1)))
    JT = dNr*np.mat([ex,ey]).T

    for i in range(ngp):
        indx = np.array([2*(i+1)-1,2*(i+1)])
        detJ = np.linalg.det(JT[indx-1,:])
        if detJ < 10*np.finfo(float).eps:
            cfinfo("Jacobi determinant == 0")
        JTinv = np.linalg.inv(JT[indx-1,:])
        B = JTinv*dNr[indx-1,:]
        Ke1 = Ke1+B.T*D*B*detJ*np.asscalar(wp[i])
        fe1 = fe1+N[i,:].T*detJ*wp[i]

    if eq == None:
        return Ke1*t
    else:
        return Ke1*t,fe1*t*eq

def flw2i4s(ex,ey,ep,D,ed):
    """
    Compute flows or corresponding quantities in the
    4 node isoparametric element.
    
    Parameters:
        
        ex = [x1 x2 x3 x4]         element coordinates
        ey = [y1 y2 y3 y4]

        ep = [t ir]                thickness and integration rule

        D  = [[kxx kxy],
              [kyx kyy]]           constitutive matrix

        ed = [u1, u2, u3, u4]      u1,u2,u3,u4: nodal values

    Returns:
        es = [[qx, qy],
              [.., ..]]             element flows

        et = [[qx, qy],
              [... ..]]             element gradients

        eci=[[ix1, iy1],            Gauss point location vector
             [...  ...],            nint: number of integration points
             [ix(nint), iy(nint)]

    """
    t = ep[0]
    ir = ep[1]
    ngp = ir*ir

    if ir == 1:
        g1 = 0.0
        w1 = 2.0
        gp = np.mat([g1,g1])
        w = np.mat([w1,w1])
    elif ir == 2:
        g1 = 0.577350269189626
        w1 = 1
        gp = np.mat([
            [-g1,-g1],
            [ g1,-g1],
            [-g1, g1],
            [ g1, g1]
        ])
        w = np.mat([
            [ w1, w1],
            [ w1, w1],
            [ w1, w1],
            [ w1, w1]
        ])
    elif ir == 3:
        g1 = 0.774596669241483
        g2 = 0.
        w1 = 0.555555555555555
        w2 = 0.888888888888888
        gp = np.mat([
            [-g1,-g1],
            [-g2,-g1],
            [ g1,-g1],
            [-g1, g2],
            [ g2, g2],
            [ g1, g2],
            [-g1, g1],
            [ g2, g1],
            [ g1, g1]
        ])
        w = np.mat([
            [ w1, w1],
            [ w2, w1],
            [ w1, w1],
            [ w1, w2],
            [ w2, w2],
            [ w1, w2],
            [ w1, w1],
            [ w2, w1],
            [ w1, w1]
        ])
    else:
        cfinfo("Used number of integration points not implemented")
    wp = np.multiply(w[:,0],w[:,1])

    xsi = gp[:,0]
    eta = gp[:,1]
    r2 = ngp*2

    N = np.multiply((1-xsi),(1-eta))/4.
    N = np.append(N,np.multiply((1+xsi),(1-eta))/4.,axis=1)
    N = np.append(N,np.multiply((1+xsi),(1+eta))/4.,axis=1)
    N = np.append(N,np.multiply((1-xsi),(1+eta))/4.,axis=1)
    
    dNr = np.mat(np.zeros((r2,4)))
    dNr[0:r2:2,0] = -(1-eta)/4.
    dNr[0:r2:2,1] = (1-eta)/4.
    dNr[0:r2:2,2] = (1+eta)/4.
    dNr[0:r2:2,3] = -(1+eta)/4.
    dNr[1:r2+1:2,0] = -(1-xsi)/4.
    dNr[1:r2+1:2,1] = -(1+xsi)/4.
    dNr[1:r2+1:2,2] = (1+xsi)/4.
    dNr[1:r2+1:2,3] = (1-xsi)/4.

<<<<<<< HEAD
    eci = N*np.mat([ex,ey]).T
    if ed.ndim == 1:
        ed = np.array([ed])
        
    red,ced = np.shape(ed)
    JT = dNr*np.mat([ex,ey]).T
=======
    eci = N*mat([ex,ey]).T
    if ndim(ed) == 1:
        ed = array([ed])
    red,ced = shape(ed)
    JT = dNr*mat([ex,ey]).T
>>>>>>> 6135ff7d
    
    es = np.mat(np.zeros((ngp*red,2)))
    et = np.mat(np.zeros((ngp*red,2)))
    for i in range(ngp):
        indx = np.array([2*(i+1)-1,2*(i+1)])
        detJ = np.linalg.det(JT[indx-1,:])
        if detJ < 10*np.finfo(float).eps:
            cfinfo("Jacobi determinatn == 0")
        JTinv = np.linalg.inv(JT[indx-1,:])
        B = JTinv*dNr[indx-1,:]
        p1 = -D*B*ed.T
        p2 = B*ed.T
        es[i:ngp*red:ngp,:] = p1.T
        et[i:ngp*red:ngp,:] = p2.T
    
    return es,et,eci

def flw2i8e(ex,ey,ep,D,eq=None):
    """
    Compute element stiffness (conductivity)
    matrix for 8 node isoparametric field element.
    
    Parameters:
    
        ex = [x1, ..., x8]      element coordinates
        ey = [y1, ..., y8]
        
        ep = [t, ir]            thickness and integration rule

        D = [[kxx, kxy],
             [kyx, kyy]]        constitutive matrix

        eq                      heat supply per unit volume

    Returns:
    
        Ke                      element 'stiffness' matrix (8 x 8)
        fe                      element load vector (8 x 1)

    """
    t = ep[0]
    ir = ep[1]
    ngp = ir*ir

    if eq == None:
        q = 0
    else:
        q = eq

    if ir == 1:
        g1 = 0.0
        w1 = 2.0
        gp = np.mat([g1,g1])
        w = np.mat([w1,w1])
    elif ir == 2:
        g1 = 0.577350269189626
        w1 = 1
        gp = np.mat([
            [-g1,-g1],
            [ g1,-g1],
            [-g1, g1],
            [ g1, g1]
        ])
        w = np.mat([
            [ w1, w1],
            [ w1, w1],
            [ w1, w1],
            [ w1, w1]
        ])
    elif ir == 3:
        g1 = 0.774596669241483
        g2 = 0.
        w1 = 0.555555555555555
        w2 = 0.888888888888888
        gp = np.mat([
            [-g1,-g1],
            [-g2,-g1],
            [ g1,-g1],
            [-g1, g2],
            [ g2, g2],
            [ g1, g2],
            [-g1, g1],
            [ g2, g1],
            [ g1, g1]
        ])
        w = np.mat([
            [ w1, w1],
            [ w2, w1],
            [ w1, w1],
            [ w1, w2],
            [ w2, w2],
            [ w1, w2],
            [ w1, w1],
            [ w2, w1],
            [ w1, w1]
        ])
    else:
        cfinfo("Used number of integration points not implemented")
    wp = np.multiply(w[:,0],w[:,1])

    xsi = gp[:,0]
    eta = gp[:,1]
    r2 = ngp*2

    N = np.multiply(np.multiply(-(1-xsi),(1-eta)),(1+xsi+eta))/4.
    N = np.append(N,np.multiply(np.multiply(-(1+xsi),(1-eta)),(1-xsi+eta))/4.,axis=1)
    N = np.append(N,np.multiply(np.multiply(-(1+xsi),(1+eta)),(1-xsi-eta))/4.,axis=1)
    N = np.append(N,np.multiply(np.multiply(-(1-xsi),(1+eta)),(1+xsi-eta))/4.,axis=1)
    N = np.append(N,np.multiply((1-np.multiply(xsi,xsi)),(1-eta))/2.,axis=1)
    N = np.append(N,np.multiply((1+xsi),(1-np.multiply(eta,eta)))/2.,axis=1)
    N = np.append(N,np.multiply((1-np.multiply(xsi,xsi)),(1+eta))/2.,axis=1)
    N = np.append(N,np.multiply((1-xsi),(1-np.multiply(eta,eta)))/2.,axis=1)

    dNr = np.mat(np.zeros((r2,8)))
    dNr[0:r2:2,0] = -(-np.multiply((1-eta),(1+xsi+eta))+np.multiply((1-xsi),(1-eta)))/4.
    dNr[0:r2:2,1] = -(np.multiply((1-eta),(1-xsi+eta))-np.multiply((1+xsi),(1-eta)))/4.
    dNr[0:r2:2,2] = -(np.multiply((1+eta),(1-xsi-eta))-np.multiply((1+xsi),(1+eta)))/4.
    dNr[0:r2:2,3] = -(-np.multiply((1+eta),(1+xsi-eta))+np.multiply((1-xsi),(1+eta)))/4.
    dNr[0:r2:2,4] = -np.multiply(xsi,(1-eta))
    dNr[0:r2:2,5] = (1-np.multiply(eta,eta))/2.
    dNr[0:r2:2,6] = -np.multiply(xsi,(1+eta))
    dNr[0:r2:2,7] = -(1-np.multiply(eta,eta))/2.
    dNr[1:r2+1:2,0] = -(-np.multiply((1-xsi),(1+xsi+eta))+np.multiply((1-xsi),(1-eta)))/4.
    dNr[1:r2+1:2,1] = -(-np.multiply((1+xsi),(1-xsi+eta))+np.multiply((1+xsi),(1-eta)))/4.
    dNr[1:r2+1:2,2] = -(np.multiply((1+xsi),(1-xsi-eta))-np.multiply((1+xsi),(1+eta)))/4.
    dNr[1:r2+1:2,3] = -(np.multiply((1-xsi),(1+xsi-eta))-np.multiply((1-xsi),(1+eta)))/4.
    dNr[1:r2+1:2,4] = -(1-np.multiply(xsi,xsi))/2.
    dNr[1:r2+1:2,5] = -np.multiply(eta,(1+xsi))
    dNr[1:r2+1:2,6] = (1-np.multiply(xsi,xsi))/2.
    dNr[1:r2+1:2,7] = -np.multiply(eta,(1-xsi))

    Ke1 = np.mat(np.zeros((8,8)))
    fe1 = np.mat(np.zeros((8,1)))
    JT = dNr*np.mat([ex,ey]).T

    for i in range(ngp):
        indx = np.array([2*(i+1)-1,2*(i+1)])
        detJ = np.linalg.det(JT[indx-1,:])
        if detJ < 10*np.finfo(float).eps:
            cfinfo("Jacobideterminanten lika med noll!")
        JTinv = np.linalg.inv(JT[indx-1,:])
        B = JTinv*dNr[indx-1,:]
        Ke1 = Ke1+B.T*D*B*detJ*np.asscalar(wp[i])
        fe1 = fe1+N[i,:].T*detJ*wp[i]
    
    if eq != None:
        return Ke1*t,fe1*t*q
    else:
        return Ke1*t

def flw2i8s(ex,ey,ep,D,ed):
    """
    Compute flows or corresponding quantities in the
    8 node isoparametric element.
    
    Parameters:
        
        ex = [x1,x2,x3....,x8]     element coordinates
        ey = [y1,y2,y3....,y8]

        ep = [t,ir]                thickness and integration rule

        D  = [[kxx,kxy],
              [kyx,kyy]]           constitutive matrix

        ed = [u1,....,u8]          u1,....,u8: nodal values

    Returns:
        es = [[qx,qy],
              [..,..]]             element flows

        et = [[qx,qy],
              [..,..]]             element gradients

        eci=[[ix1,iy1],            Gauss point location vector
             [...,...],            nint: number of integration points
             [ix(nint),iy(nint)]]

    """
    t = ep[0]
    ir = ep[1]
    ngp = ir*ir

    if ir == 1:
        g1 = 0.0
        w1 = 2.0
        gp = np.mat([g1,g1])
        w = np.mat([w1,w1])
    elif ir == 2:
        g1 = 0.577350269189626
        w1 = 1
        gp = np.mat([
            [-g1,-g1],
            [ g1,-g1],
            [-g1, g1],
            [ g1, g1]
        ])
        w = np.mat([
            [ w1, w1],
            [ w1, w1],
            [ w1, w1],
            [ w1, w1]
        ])
    elif ir == 3:
        g1 = 0.774596669241483
        g2 = 0.
        w1 = 0.555555555555555
        w2 = 0.888888888888888
        gp = np.mat([
            [-g1,-g1],
            [-g2,-g1],
            [ g1,-g1],
            [-g1, g2],
            [ g2, g2],
            [ g1, g2],
            [-g1, g1],
            [ g2, g1],
            [ g1, g1]
        ])
        w = np.mat([
            [ w1, w1],
            [ w2, w1],
            [ w1, w1],
            [ w1, w2],
            [ w2, w2],
            [ w1, w2],
            [ w1, w1],
            [ w2, w1],
            [ w1, w1]
        ])
    else:
        cfinfo("Used number of integration points not implemented")
    wp = np.multiply(w[:,0],w[:,1])

    xsi = gp[:,0]
    eta = gp[:,1]
    r2 = ngp*2

<<<<<<< HEAD
    N = np.multiply(np.multiply(-(1-xsi),(1-eta)),(1+xsi+eta))/4.
    N = np.append(N,np.multiply(np.multiply(-(1+xsi),(1-eta)),(1-xsi+eta))/4.,axis=1)
    N = np.append(N,np.multiply(np.multiply(-(1+xsi),(1+eta)),(1-xsi-eta))/4.,axis=1)
    N = np.append(N,np.multiply(np.multiply(-(1-xsi),(1+eta)),(1+xsi-eta))/4.,axis=1)
    N = np.append(N,np.multiply((1-np.multiply(xsi,xsi)),(1-eta))/2.,axis=1)
    N = np.append(N,np.multiply((1+xsi),(1-np.multiply(eta,eta)))/2.,axis=1)
    N = np.append(N,np.multiply((1-np.multiply(xsi,xsi)),(1+eta))/2.,axis=1)
    N = np.append(N,np.multiply((1-xsi),(1-np.multiply(eta,eta)))/2.,axis=1)

    dNr = np.mat(np.zeros((r2,8)))
    dNr[0:r2:2,0] = -(-np.multiply((1-eta),(1+xsi+eta))+np.multiply((1-xsi),(1-eta)))/4.
    dNr[0:r2:2,1] = -(np.multiply((1-eta),(1-xsi+eta))-np.multiply((1+xsi),(1-eta)))/4.
    dNr[0:r2:2,2] = -(np.multiply((1+eta),(1-xsi-eta))-np.multiply((1+xsi),(1+eta)))/4.
    dNr[0:r2:2,3] = -(-np.multiply((1+eta),(1+xsi-eta))+np.multiply((1-xsi),(1+eta)))/4.
    dNr[0:r2:2,4] = -np.multiply(xsi,(1-eta))
    dNr[0:r2:2,5] = (1-np.multiply(eta,eta))/2.
    dNr[0:r2:2,6] = -np.multiply(xsi,(1+eta))
    dNr[0:r2:2,7] = -(1-np.multiply(eta,eta))/2.
    dNr[1:r2+1:2,0] = -(-np.multiply((1-xsi),(1+xsi+eta))+np.multiply((1-xsi),(1-eta)))/4.
    dNr[1:r2+1:2,1] = -(-np.multiply((1+xsi),(1-xsi+eta))+np.multiply((1+xsi),(1-eta)))/4.
    dNr[1:r2+1:2,2] = -(np.multiply((1+xsi),(1-xsi-eta))-np.multiply((1+xsi),(1+eta)))/4.
    dNr[1:r2+1:2,3] = -(np.multiply((1-xsi),(1+xsi-eta))-np.multiply((1-xsi),(1+eta)))/4.
    dNr[1:r2+1:2,4] = -(1-np.multiply(xsi,xsi))/2.
    dNr[1:r2+1:2,5] = -np.multiply(eta,(1+xsi))
    dNr[1:r2+1:2,6] = (1-np.multiply(xsi,xsi))/2.
    dNr[1:r2+1:2,7] = -np.multiply(eta,(1-xsi))

    eci = N*np.mat([ex,ey]).T
    if ed.ndim == 1:
        ed = np.array([ed])
    red,ced = np.shape(ed)
    JT = dNr*np.mat([ex,ey]).T
    
    es = np.mat(np.zeros((ngp*red,2)))
    et = np.mat(np.zeros((ngp*red,2)))
=======
    N = multiply(multiply(-(1-xsi),(1-eta)),(1+xsi+eta))/4.
    N = append(N,multiply(multiply(-(1+xsi),(1-eta)),(1-xsi+eta))/4.,axis=1)
    N = append(N,multiply(multiply(-(1+xsi),(1+eta)),(1-xsi-eta))/4.,axis=1)
    N = append(N,multiply(multiply(-(1-xsi),(1+eta)),(1+xsi-eta))/4.,axis=1)
    N = append(N,multiply((1-multiply(xsi,xsi)),(1-eta))/2.,axis=1)
    N = append(N,multiply((1+xsi),(1-multiply(eta,eta)))/2.,axis=1)
    N = append(N,multiply((1-multiply(xsi,xsi)),(1+eta))/2.,axis=1)
    N = append(N,multiply((1-xsi),(1-multiply(eta,eta)))/2.,axis=1)

    dNr = mat(zeros((r2,8)))
    dNr[0:r2:2,0] = -(-multiply((1-eta),(1+xsi+eta))+multiply((1-xsi),(1-eta)))/4.
    dNr[0:r2:2,1] = -(multiply((1-eta),(1-xsi+eta))-multiply((1+xsi),(1-eta)))/4.
    dNr[0:r2:2,2] = -(multiply((1+eta),(1-xsi-eta))-multiply((1+xsi),(1+eta)))/4.
    dNr[0:r2:2,3] = -(-multiply((1+eta),(1+xsi-eta))+multiply((1-xsi),(1+eta)))/4.
    dNr[0:r2:2,4] = -multiply(xsi,(1-eta))
    dNr[0:r2:2,5] = (1-multiply(eta,eta))/2.
    dNr[0:r2:2,6] = -multiply(xsi,(1+eta))
    dNr[0:r2:2,7] = -(1-multiply(eta,eta))/2.
    dNr[1:r2+1:2,0] = -(-multiply((1-xsi),(1+xsi+eta))+multiply((1-xsi),(1-eta)))/4.
    dNr[1:r2+1:2,1] = -(-multiply((1+xsi),(1-xsi+eta))+multiply((1+xsi),(1-eta)))/4.
    dNr[1:r2+1:2,2] = -(multiply((1+xsi),(1-xsi-eta))-multiply((1+xsi),(1+eta)))/4.
    dNr[1:r2+1:2,3] = -(multiply((1-xsi),(1+xsi-eta))-multiply((1-xsi),(1+eta)))/4.
    dNr[1:r2+1:2,4] = -(1-multiply(xsi,xsi))/2.
    dNr[1:r2+1:2,5] = -multiply(eta,(1+xsi))
    dNr[1:r2+1:2,6] = (1-multiply(xsi,xsi))/2.
    dNr[1:r2+1:2,7] = -multiply(eta,(1-xsi))

    eci = N*mat([ex,ey]).T
    if ndim(ed) == 1:
        ed = array([ed])
    red,ced = shape(ed)
    JT = dNr*mat([ex,ey]).T
    
    es = mat(zeros((ngp*red,2)))
    et = mat(zeros((ngp*red,2)))
>>>>>>> 6135ff7d
    for i in range(ngp):
        indx = np.array([2*(i+1)-1,2*(i+1)])
        detJ = np.linalg.det(JT[indx-1,:])
        if detJ < 10*np.finfo(float).eps:
            cfinfo("Jacobi determinant == 0")
        JTinv = np.linalg.inv(JT[indx-1,:])
        B = JTinv*dNr[indx-1,:]
        p1 = -D*B*ed.T
        p2 = B*ed.T
        es[i:ngp*red:ngp,:] = p1.T
        et[i:ngp*red:ngp,:] = p2.T

    return es,et,eci

def flw3i8e(ex,ey,ez,ep,D,eq=None):
    """
    Compute element stiffness (conductivity)
    matrix for 8 node isoparametric field element.
    
    Parameters:
    
        ex = [x1,x2,x3,...,x8]
        ey = [y1,y2,y3,...,y8]      element coordinates
        ez = [z1,z2,z3,...,z8]

        ep = [ir]                   Ir: Integration rule

        D = [[kxx,kxy,kxz],
             [kyx,kyy,kyz],
             [kzx,kzy,kzz]]         constitutive matrix

        eq                          heat supply per unit volume

    Output:

        Ke                          element 'stiffness' matrix (8 x 8)
        fe                          element load vector (8 x 1)

    """
    ir = ep[0]
    ngp = ir*ir*ir
    
    if eq == None:
        q = 0
    else:
        q = eq
    
    if ir == 2:
        g1 = 0.577350269189626
        w1 = 1
        gp = np.mat([
            [-1,-1,-1],
            [ 1,-1,-1],
            [ 1, 1,-1],
            [-1, 1,-1],
            [-1,-1, 1],
            [ 1,-1, 1],
            [ 1, 1, 1],
            [-1, 1, 1]
        ])*g1
        w = np.mat(np.ones((8,3)))*w1
    elif ir == 3:
        g1 = 0.774596669241483
        g2 = 0.
        w1 = 0.555555555555555
        w2 = 0.888888888888888
        gp = np.mat(np.zeros((27,3)))
        w = np.mat(np.zeros((27,3)))
        I1 = np.array([-1,0,1,-1,0,1,-1,0,1])
        I2 = np.array([0,-1,0,0,1,0,0,1,0])
        gp[:,0] = np.mat([I1,I1,I1]).reshape(27,1)*g1
        gp[:,0] = np.mat([I2,I2,I2]).reshape(27,1)*g2+gp[:,0]
        I1 = abs(I1)
        I2 = abs(I2)
        w[:,0] = np.mat([I1,I1,I1]).reshape(27,1)*w1
        w[:,0] = np.mat([I2,I2,I2]).reshape(27,1)*w2+w[:,0]
        I1 = np.array([-1,-1,-1,0,0,0,1,1,1])
        I2 = np.array([0,0,0,1,1,1,0,0,0])
        gp[:,1] = np.mat([I1,I1,I1]).reshape(27,1)*g1
        gp[:,1] = np.mat([I2,I2,I2]).reshape(27,1)*g2+gp[:,1]
        I1 = abs(I1)
        I2 = abs(I2)
        w[:,1] = np.mat([I1,I1,I1]).reshape(27,1)*w1
        w[:,1] = np.mat([I2,I2,I2]).reshape(27,1)*w2+w[:,1]
        I1 = np.array([-1,-1,-1,-1,-1,-1,-1,-1,-1])
        I2 = np.array([0,0,0,0,0,0,0,0,0])
        I3 = abs(I1)
        gp[:,2] = np.mat([I1,I2,I3]).reshape(27,1)*g1
        gp[:,2] = np.mat([I2,I3,I2]).reshape(27,1)*g2+gp[:,2]
        w[:,2] = np.mat([I3,I2,I3]).reshape(27,1)*w1
        w[:,2] = np.mat([I2,I3,I2]).reshape(27,1)*w2+w[:,2]
    else:
        cfinfo("Used number of integration points not implemented")
        return

    wp = np.multiply(np.multiply(w[:,0],w[:,1]),w[:,2])

    xsi = gp[:,0]
    eta = gp[:,1]
    zet = gp[:,2]
    r2 = ngp*3
    
    N = np.multiply(np.multiply((1-xsi),(1-eta)),(1-zet))/8.
    N = np.append(N,np.multiply(np.multiply((1+xsi),(1-eta)),(1-zet))/8.,axis=1)
    N = np.append(N,np.multiply(np.multiply((1+xsi),(1+eta)),(1-zet))/8.,axis=1)
    N = np.append(N,np.multiply(np.multiply((1-xsi),(1+eta)),(1-zet))/8.,axis=1)
    N = np.append(N,np.multiply(np.multiply((1-xsi),(1-eta)),(1+zet))/8.,axis=1)
    N = np.append(N,np.multiply(np.multiply((1+xsi),(1-eta)),(1+zet))/8.,axis=1)
    N = np.append(N,np.multiply(np.multiply((1+xsi),(1+eta)),(1+zet))/8.,axis=1)
    N = np.append(N,np.multiply(np.multiply((1-xsi),(1+eta)),(1+zet))/8.,axis=1)
    
    dNr = np.mat(np.zeros((r2,8)))
    dNr[0:r2:3,0]= np.multiply(-(1-eta),(1-zet))
    dNr[0:r2:3,1]= np.multiply((1-eta),(1-zet))
    dNr[0:r2:3,2]= np.multiply((1+eta),(1-zet))
    dNr[0:r2:3,3]= np.multiply(-(1+eta),(1-zet))
    dNr[0:r2:3,4]= np.multiply(-(1-eta),(1+zet))
    dNr[0:r2:3,5]= np.multiply((1-eta),(1+zet))
    dNr[0:r2:3,6]= np.multiply((1+eta),(1+zet))
    dNr[0:r2:3,7]= np.multiply(-(1+eta),(1+zet))
    dNr[1:r2+1:3,0] = np.multiply(-(1-xsi),(1-zet))
    dNr[1:r2+1:3,1] = np.multiply(-(1+xsi),(1-zet))
    dNr[1:r2+1:3,2] = np.multiply((1+xsi),(1-zet))
    dNr[1:r2+1:3,3] = np.multiply((1-xsi),(1-zet))
    dNr[1:r2+1:3,4] = np.multiply(-(1-xsi),(1+zet))
    dNr[1:r2+1:3,5] = np.multiply(-(1+xsi),(1+zet))
    dNr[1:r2+1:3,6] = np.multiply((1+xsi),(1+zet))
    dNr[1:r2+1:3,7] = np.multiply((1-xsi),(1+zet))
    dNr[2:r2+2:3,0] = np.multiply(-(1-xsi),(1-eta))
    dNr[2:r2+2:3,1] = np.multiply(-(1+xsi),(1-eta))
    dNr[2:r2+2:3,2] = np.multiply(-(1+xsi),(1+eta))
    dNr[2:r2+2:3,3] = np.multiply(-(1-xsi),(1+eta))
    dNr[2:r2+2:3,4] = np.multiply((1-xsi),(1-eta))
    dNr[2:r2+2:3,5] = np.multiply((1+xsi),(1-eta))
    dNr[2:r2+2:3,6] = np.multiply((1+xsi),(1+eta))
    dNr[2:r2+2:3,7] = np.multiply((1-xsi),(1+eta))
    dNr = dNr/8.

    Ke1 = np.mat(np.zeros((8,8)))
    fe1 = np.mat(np.zeros((8,1)))
    JT = dNr*np.mat([ex,ey,ez]).T
    
    for i in range(ngp):
        indx = np.array([3*(i+1)-2,3*(i+1)-1,3*(i+1)])
        detJ = np.linalg.det(JT[indx-1,:])
        if detJ < 10*np.finfo(float).eps:
            cfinfo("Jacobi determinant == 0")
        JTinv = np.linalg.inv(JT[indx-1,:])
        B = JTinv*dNr[indx-1,:]
        Ke1 = Ke1+B.T*D*B*detJ*np.asscalar(wp[i])
        fe1 = fe1+N[i,:].T*detJ*wp[i]

    if eq != None:
        return Ke1,fe1*q
    else:
        return Ke1

def flw3i8s(ex,ey,ez,ep,D,ed):
    """
    Compute flows or corresponding quantities in the
    8 node (3-dim) isoparametric field element.
    
    Parameters:
    
        ex = [x1,x2,x3,...,x8]
        ey = [y1,y2,y3,...,y8]              element coordinates
        ez = [z1,z2,z3,...,z8]

        ep = [ir]                           Ir: Integration rule

        D = [[kxx,kxy,kxz],
             [kyx,kyy,kyz],
             [kzx,kzy,kzz]]                 constitutive matrix

        ed = [[u1,....,u8],                 element nodal values
              [..,....,..]]

    Output:

        es = [[qx,qy,qz],
              [..,..,..]]                   element flows(s)

        et = [[qx,qy,qz],                   element gradients(s)
              [..,..,..]]

        eci = [[ix1,ix1,iz1],               location vector
               [...,...,...],               nint: number of integration points
               [ix(nint),iy(nint),iz(nint)]]

    """
    ir = ep[0]
    ngp = ir*ir*ir
    
    if ir == 2:
        g1 = 0.577350269189626
        w1 = 1
        gp = np.mat([
            [-1,-1,-1],
            [ 1,-1,-1],
            [ 1, 1,-1],
            [-1, 1,-1],
            [-1,-1, 1],
            [ 1,-1, 1],
            [ 1, 1, 1],
            [-1, 1, 1]
        ])*g1
        w = np.mat(np.ones((8,3)))*w1
    elif ir == 3:
        g1 = 0.774596669241483
        g2 = 0.
        w1 = 0.555555555555555
        w2 = 0.888888888888888
        gp = np.mat(np.zeros((27,3)))
        w = np.mat(np.zeros((27,3)))
        I1 = np.array([-1,0,1,-1,0,1,-1,0,1])
        I2 = np.array([0,-1,0,0,1,0,0,1,0])
        gp[:,0] = np.mat([I1,I1,I1]).reshape(27,1)*g1
        gp[:,0] = np.mat([I2,I2,I2]).reshape(27,1)*g2+gp[:,0]
        I1 = abs(I1)
        I2 = abs(I2)
        w[:,0] = np.mat([I1,I1,I1]).reshape(27,1)*w1
        w[:,0] = np.mat([I2,I2,I2]).reshape(27,1)*w2+w[:,0]
        I1 = np.array([-1,-1,-1,0,0,0,1,1,1])
        I2 = np.array([0,0,0,1,1,1,0,0,0])
        gp[:,1] = np.mat([I1,I1,I1]).reshape(27,1)*g1
        gp[:,1] = np.mat([I2,I2,I2]).reshape(27,1)*g2+gp[:,1]
        I1 = abs(I1)
        I2 = abs(I2)
        w[:,1] = np.mat([I1,I1,I1]).reshape(27,1)*w1
        w[:,1] = np.mat([I2,I2,I2]).reshape(27,1)*w2+w[:,1]
        I1 = np.array([-1,-1,-1,-1,-1,-1,-1,-1,-1])
        I2 = np.array([0,0,0,0,0,0,0,0,0])
        I3 = abs(I1)
        gp[:,2] = np.mat([I1,I2,I3]).reshape(27,1)*g1
        gp[:,2] = np.mat([I2,I3,I2]).reshape(27,1)*g2+gp[:,2]
        w[:,2] = np.mat([I3,I2,I3]).reshape(27,1)*w1
        w[:,2] = np.mat([I2,I3,I2]).reshape(27,1)*w2+w[:,2]
    else:
        cfinfo("Used number of integration points not implemented")
        return

    wp = np.multiply(np.multiply(w[:,0],w[:,1]),w[:,2])
    
    xsi = gp[:,0]
    eta = gp[:,1]
    zet = gp[:,2]
    r2 = ngp*3
    
    N = np.multiply(np.multiply((1-xsi),(1-eta)),(1-zet))/8.
    N = np.append(N,np.multiply(np.multiply((1+xsi),(1-eta)),(1-zet))/8.,axis=1)
    N = np.append(N,np.multiply(np.multiply((1+xsi),(1+eta)),(1-zet))/8.,axis=1)
    N = np.append(N,np.multiply(np.multiply((1-xsi),(1+eta)),(1-zet))/8.,axis=1)
    N = np.append(N,np.multiply(np.multiply((1-xsi),(1-eta)),(1+zet))/8.,axis=1)
    N = np.append(N,np.multiply(np.multiply((1+xsi),(1-eta)),(1+zet))/8.,axis=1)
    N = np.append(N,np.multiply(np.multiply((1+xsi),(1+eta)),(1+zet))/8.,axis=1)
    N = np.append(N,np.multiply(np.multiply((1-xsi),(1+eta)),(1+zet))/8.,axis=1)
    
    dNr = np.mat(np.zeros((r2,8)))
    dNr[0:r2:3,0]= np.multiply(-(1-eta),(1-zet))
    dNr[0:r2:3,1]= np.multiply((1-eta),(1-zet))
    dNr[0:r2:3,2]= np.multiply((1+eta),(1-zet))
    dNr[0:r2:3,3]= np.multiply(-(1+eta),(1-zet))
    dNr[0:r2:3,4]= np.multiply(-(1-eta),(1+zet))
    dNr[0:r2:3,5]= np.multiply((1-eta),(1+zet))
    dNr[0:r2:3,6]= np.multiply((1+eta),(1+zet))
    dNr[0:r2:3,7]= np.multiply(-(1+eta),(1+zet))
    dNr[1:r2+1:3,0] = np.multiply(-(1-xsi),(1-zet))
    dNr[1:r2+1:3,1] = np.multiply(-(1+xsi),(1-zet))
    dNr[1:r2+1:3,2] = np.multiply((1+xsi),(1-zet))
    dNr[1:r2+1:3,3] = np.multiply((1-xsi),(1-zet))
    dNr[1:r2+1:3,4] = np.multiply(-(1-xsi),(1+zet))
    dNr[1:r2+1:3,5] = np.multiply(-(1+xsi),(1+zet))
    dNr[1:r2+1:3,6] = np.multiply((1+xsi),(1+zet))
    dNr[1:r2+1:3,7] = np.multiply((1-xsi),(1+zet))
    dNr[2:r2+2:3,0] = np.multiply(-(1-xsi),(1-eta))
    dNr[2:r2+2:3,1] = np.multiply(-(1+xsi),(1-eta))
    dNr[2:r2+2:3,2] = np.multiply(-(1+xsi),(1+eta))
    dNr[2:r2+2:3,3] = np.multiply(-(1-xsi),(1+eta))
    dNr[2:r2+2:3,4] = np.multiply((1-xsi),(1-eta))
    dNr[2:r2+2:3,5] = np.multiply((1+xsi),(1-eta))
    dNr[2:r2+2:3,6] = np.multiply((1+xsi),(1+eta))
    dNr[2:r2+2:3,7] = np.multiply((1-xsi),(1+eta))
    dNr = dNr/8.

<<<<<<< HEAD
    eci = N*np.mat([ex,ey,ez]).T
    if ed.ndim == 1:
        ed = np.array([ed])
        red,ced = np.shape(ed)
    JT = dNr*np.mat([ex,ey,ez]).T
=======
    eci = N*mat([ex,ey,ez]).T
    if ndim(ed) == 1:
        ed = array([ed])
        red,ced = shape(ed)
    JT = dNr*mat([ex,ey,ez]).T
>>>>>>> 6135ff7d

    es = np.mat(np.zeros((ngp*red,3)))
    et = np.mat(np.zeros((ngp*red,3)))
    for i in range(ngp):
        indx = np.array([3*(i+1)-2,3*(i+1)-1,3*(i+1)])
        detJ = np.linalg.det(JT[indx-1,:])
        if detJ < 10*np.finfo(float).eps:
            cfinfo("Jacobideterminanten lika med noll!")
        JTinv = np.linalg.inv(JT[indx-1,:])
        B = JTinv*dNr[indx-1,:]
        p1 = -D*B*ed.T
        p2 = B*ed.T
        es[i:ngp*red:ngp,:] = p1.T
        et[i:ngp*red:ngp,:] = p2.T

    return es,et,eci

def plante(ex,ey,ep,D,eq=None):
    """
    Calculate the stiffness matrix for a triangular plane stress or plane strain element.
    
    Parameters:
    
        ex = [x1,x2,x3]         element coordinates
        ey = [y1,y2,y3]
     
        ep = [ptype,t]          ptype: analysis type
                                t: thickness
     
        D                       constitutive matrix
    
        eq = [[bx],               bx: body force x-dir
              [by]]               by: body force y-dir
              
    Returns:
    
        Ke                      element stiffness matrix (6 x 6)
        fe                      equivalent nodal forces (6 x 1) (if eq is given)

    """

    ptype,t = ep
    
    bx = 0.0
    by = 0.0
    
    if not eq is None:
        bx = eq[0]
        by = eq[1]
        
    C = np.mat([
        [1, ex[0], ey[0], 0,     0,     0], 
        [0,     0,     0, 1, ex[0], ey[0]],
        [1, ex[1], ey[1], 0,     0,     0],
        [0,     0,     0, 1, ex[1], ey[1]],
        [1, ex[2], ey[2], 0,     0,     0],
        [0,     0,     0, 1, ex[2], ey[2]]
        ])
    
    A = 0.5*np.linalg.det(np.mat([
        [1, ex[0], ey[0]],
        [1, ex[1], ey[1]],
        [1, ex[2], ey[2]]
        ]))
    
    # --------- plane stress --------------------------------------
    
    if ptype == 1:
        B = np.mat([
            [0, 1, 0, 0, 0, 0],
            [0, 0, 0, 0, 0, 1],
            [0, 0, 1, 0, 1, 0]
            ])*np.linalg.inv(C)
        
        colD = D.shape[1]
        
        if colD > 3:
            Cm = np.linalg.inv(D)
            Dm = np.linalg.inv(Cm[np.ix_((0,1,3),(0,1,3))])
        else:
            Dm = D
            
        Ke = B.T*Dm*B*A*t
        fe = A/3*np.mat([bx,by,bx,by,bx,by]).T*t
        
        if eq is None:
            return Ke
        else:
            return Ke,fe.T
       
    #--------- plane strain --------------------------------------       
    
    elif ptype == 2:
        B = np.mat([
            [0, 1, 0, 0, 0, 0,],
            [0, 0, 0, 0, 0, 1,],
            [0, 0, 1, 0, 1, 0,]
            ])*np.linalg.inv(C)

        colD = D.shape[1]
        
        if colD > 3:
            Dm = D[np.ix_((0,1,3),(0,1,3))]
        else:
            Dm = D

        Ke = B.T*Dm*B*A*t
        fe = A/3*np.mat([bx,by,bx,by,bx,by]).T*t
        
        if eq == None:
            return Ke
        else:
            return Ke,fe.T

    else:
        cfinfo("Error ! Check first argument, ptype=1 or 2 allowed")
        if eq == None:
            return None
        else:
            return None,None

def plants(ex,ey,ep,D,ed):
    """
    Calculate element normal and shear stress for a
    triangular plane stress or plane strain element.
    
    INPUT:  ex = [x1 x2 x3]         element coordinates
           ey = [y1 y2 y3]
    
           ep = [ptype t ]         ptype: analysis type
                                   t: thickness
    
           D                       constitutive matrix
    
           ed =[u1 u2 ...u6        element displacement vector
                ......     ]       one row for each element
    
    OUTPUT: es = [ sigx sigy [sigz] tauxy   element stress matrix
                 ......                 ]  one row for each element
    
           et = [ epsx epsy [epsz] gamxy   element strain matrix
                 ......                 ]  one row for each element
    """

    ptype=ep[0]
    
    if np.ndim(ex) == 1:
        ex = np.array([ex])
    if np.ndim(ey) == 1:
        ey = np.array([ey])
    if np.ndim(ed) == 1:
        ed = np.array([ed])

    rowed=ed.shape[0]
    rowex=ex.shape[0]
    
    # --------- plane stress --------------------------------------
    
    if ptype==1:
        
        colD = D.shape[1]

        if colD>3:
            Cm = np.linalg.inv(D)
            Dm = np.linalg.inv(Cm[np.ix_((0,1,3),(0,1,3))])
        else:
            Dm = D
            
        incie=0

        if rowex==1:
            incie=0
        else:
            incie=1
      
        et=np.zeros([rowed,colD])
        es=np.zeros([rowed,colD])
        
        ie=0
        
        for i in range(rowed):
            C = np.matrix(
                [[1, ex[ie,0], ey[ie,0], 0, 0, 0 ], 
                 [0, 0, 0, 1, ex[ie,0], ey[ie,0] ],
                 [1, ex[ie,1], ey[ie,1], 0, 0, 0 ],
                 [0, 0, 0, 1, ex[ie,1], ey[ie,1] ],
                 [1, ex[ie,2], ey[ie,2], 0, 0, 0 ],
                 [0, 0, 0, 1, ex[ie,2], ey[ie,2] ]]
                )
            
            B = np.matrix([
                [0,1,0,0,0,0],
                [0,0,0,0,0,1],
                [0,0,1,0,1,0]])*np.linalg.inv(C)
            
            ee=B*np.asmatrix(ed[ie,:]).T

            if colD>3:
                ss=np.zeros([colD,1])
                ss[[0,1,3]]=Dm*ee
                ee=Cm*ss
            else:
                ss=Dm*ee
    
            et[ie,:] = ee.T
            es[ie,:] = ss.T
    
            ie = ie + incie
                    
        return es, et
    
def plantf(ex,ey,ep,es):
    """
    Compute internal element force vector in a triangular element
    in plane stress or plane strain. 

    Parameters:

        ex = [x1,x2,x3]                 node coordinates
        ey = [y1,y2,y3]

        ep = [ptype,t]                  ptype: analysis type
                                        t: thickness

        es = [[sigx,sigy,[sigz],tauxy]  element stress matrix
              [  ......              ]] one row for each element

    OUTPUT:

        fe = [[f1],[f2],...,[f8]]       internal force vector

    """

    ptype,t = ep

    colD = es.shape[1]

    #--------- plane stress --------------------------------------

    if ptype == 1:

        C = np.mat([
            [ 1, ex[0], ey[0], 0, 0,     0    ],
            [ 0, 0,     0,     1, ex[0], ey[0]],
            [ 1, ex[1], ey[1], 0, 0,     0    ],
            [ 0, 0,     0,     1, ex[1], ey[1]],
            [ 1, ex[2], ey[2], 0, 0,     0    ],
            [ 0, 0,     0,     1, ex[2], ey[2]]
        ])

        A = 0.5*np.linalg.det(np.mat([
            [ 1, ex[0], ey[0]],
            [ 1, ex[1], ey[1]],
            [ 1, ex[2], ey[2]]
        ]))

        B = np.mat([
            [ 0, 1, 0, 0, 0, 0],
            [ 0, 0, 0, 0, 0, 1],
            [ 0, 0, 1, 0, 1, 0]
        ])*np.linalg.inv(C)
    
        if colD > 3:
            stress = np.asmatrix(es[np.ix_((0,1,3))])
        else:
            stress = np.asmatrix(es)

        ef = (A*t*B.T*stress.T).T
        
        return np.reshape(np.asarray(ef),6)

    #--------- plane strain --------------------------------------
    
    elif ptype == 2:

        C = np.mat([
            [ 1, ex[0], ey[0], 0, 0,     0    ],
            [ 0, 0,     0,     1, ex[0], ey[0]],
            [ 1, ex[1], ey[1], 0, 0,     0    ],
            [ 0, 0,     0,     1, ex[1], ey[1]],
            [ 1, ex[2], ey[2], 0, 0,     0    ],
            [ 0, 0,     0,     1, ex[2], ey[2]]
        ])

        A = 0.5*np.linalg.det(np.mat([
            [ 1, ex[0], ey[0]],
            [ 1, ex[1], ey[1]],
            [ 1, ex[2], ey[2]]
        ]))

        B = np.mat([
            [ 0, 1, 0, 0, 0, 0],
            [ 0, 0, 0, 0, 0, 1],
            [ 0, 0, 1, 0, 1, 0]
        ])*np.linalg.inv(C)

        if colD > 3:
            stress = np.asmatrix(es[np.ix_((1,2,4))])
        else:
            stress = np.asmatrix(es)

        ef = (A*t*B.T*stress.T).T
        
        return np.reshape(np.asarray(ef),6)
  
    else:
        cfinfo("Error ! Check first argument, ptype=1 or 2 allowed")
        return None

def platre(ex,ey,ep,D,eq=None):
    """
    Calculate the stiffness matrix for a rectangular plate element.
    NOTE! Element sides must be parallel to the coordinate axis.
    
    Parameters:

        ex = [x1,x2,x3,x4]          element coordinates
        ey = [y1,y2,y3,y4]

        ep = [t]                    thicknes

        D                           constitutive matrix for
                                    plane stress         

        eq = [qz]                   load/unit area
    Returns:

        Ke                          element stiffness matrix (12 x 12)
        fe                          equivalent nodal forces (12 x 1)

    """
    Lx = (ex[2]-ex[0]).astype(float)
    Ly = (ey[2]-ey[0]).astype(float)
    t = ep[0]

    D = t**3/12.*D

    A1 = Ly/(Lx**3)
    A2 = Lx/(Ly**3)
    A3 = 1/Lx/Ly
    A4 = Ly/(Lx**2)
    A5 = Lx/(Ly**2)
    A6 = 1/Lx
    A7 = 1/Ly
    A8 = Ly/Lx
    A9 = Lx/Ly

    C1 = 4*A1*D[0,0]+4*A2*D[1,1]+2*A3*D[0,1]+5.6*A3*D[2,2]
    C2 = -4*A1*D[0,0]+2*A2*D[1,1]-2*A3*D[0,1]-5.6*A3*D[2,2]
    C3 = 2*A1*D[0,0]-4*A2*D[1,1]-2*A3*D[0,1]-5.6*A3*D[2,2]
    C4 = -2*A1*D[0,0]-2*A2*D[1,1]+2*A3*D[0,1]+5.6*A3*D[2,2]
    C5 = 2*A5*D[1,1]+A6*D[0,1]+0.4*A6*D[2,2]
    C6 = 2*A4*D[0,0]+A7*D[0,1]+0.4*A7*D[2,2]
    
    C7 = 2*A5*D[1,1]+0.4*A6*D[2,2]
    C8 = 2*A4*D[0,0]+0.4*A7*D[2,2]
    C9 = A5*D[1,1]-A6*D[0,1]-0.4*A6*D[2,2]
    C10 = A4*D[0,0]-A7*D[0,1]-0.4*A7*D[2,2]
    C11 = A5*D[1,1]-0.4*A6*D[2,2]
    C12 = A4*D[0,0]-0.4*A7*D[2,2]
    
    C13 = 4/3.*A9*D[1,1]+8/15.*A8*D[2,2]
    C14 = 4/3.*A8*D[0,0]+8/15.*A9*D[2,2]
    C15 = 2/3.*A9*D[1,1]-8/15.*A8*D[2,2]
    C16 = 2/3.*A8*D[0,0]-8/15.*A9*D[2,2]
    C17 = 2/3.*A9*D[1,1]-2/15.*A8*D[2,2]
    C18 = 2/3.*A8*D[0,0]-2/15.*A9*D[2,2]
    C19 = 1/3.*A9*D[1,1]+2/15.*A8*D[2,2]
    C20 = 1/3.*A8*D[0,0]+2/15.*A9*D[2,2]
    C21 = D[0,1]

    Keq = np.mat(np.zeros((12,12)))
    Keq[0,0:13] = C1,C5,-C6,C2,C9,-C8,C4,C11,-C12,C3,C7,-C10
    Keq[1,1:13] = C13,-C21,C9,C15,0,-C11,C19,0,-C7,C17,0
    Keq[2,2:13] = C14,C8,0,C18,C12,0,C20,-C10,0,C16
    Keq[3,3:13] = C1,C5,C6,C3,C7,C10,C4,C11,C12
    Keq[4,4:13] = C13,C21,-C7,C17,0,-C11,C19,0
    Keq[5,5:13] = C14,C10,0,C16,-C12,0,C20
    Keq[6,6:13] = C1,-C5,C6,C2,-C9,C8
    Keq[7,7:13] = C13,-C21,-C9,C15,0
    Keq[8,8:13] = C14,-C8,0,C18
    Keq[9,9:13] = C1,-C5,-C6
    Keq[10,10:13] = C13,C21
    Keq[11,11] = C14
    Keq = Keq.T+Keq-np.diag(np.diag(Keq))

    if eq != None:
        q = eq
        R1 = q*Lx*Ly/4
        R2 = q*Lx*Ly**2/24
        R3 = q*Ly*Lx**2/24

        feq = np.mat([R1,R2,-R3,R1,R2,R3,R1,-R2,R3,R1,-R2,-R3])

    if eq != None:
        return Keq,feq
    else:
        return Keq

def planqe(ex,ey,ep,D,eq=None):
    """
    Calculate the stiffness matrix for a quadrilateral
    plane stress or plane strain element.

    Parameters:
        ex=[x1 x2 x3 x4]    element coordinates
        ey=[y1 y2 y3 y4]
                                
        ep = [ptype, t]     ptype: analysis type
                            t: element thickness 

        D                   constitutive matrix

        eq = [bx;           bx: body force in x direction
              by]           by: body force in y direction

    OUTPUT: Ke :  element stiffness matrix (8 x 8)
            fe : equivalent nodal forces (row array)
    """
    K=np.zeros((10,10))
    f=np.zeros((10,1))
    
    xm=sum(ex)/4.
    ym=sum(ey)/4.
    
    b1 = eq if eq is not None else np.array([[0],[0]])
    
    ke1, fe1 = plante(np.array([ex[0], ex[1], xm]), np.array([ey[0], ey[1], ym]), ep, D, b1)
    K, f = assem(np.array([1, 2, 3, 4, 9, 10]), K, ke1, f, fe1)
    ke1, fe1 = plante(np.array([ex[1], ex[2], xm]), np.array([ey[1], ey[2], ym]), ep, D, b1)
    K, f = assem(np.array([3, 4, 5, 6, 9, 10]), K, ke1, f, fe1)
    ke1, fe1 = plante(np.array([ex[2], ex[3], xm]), np.array([ey[2], ey[3], ym]), ep, D, b1)
    K, f = assem(np.array([5, 6, 7, 8, 9, 10]), K, ke1, f, fe1)
    ke1, fe1 = plante(np.array([ex[3], ex[0], xm]), np.array([ey[3], ey[0], ym]), ep, D, b1)
    K, f = assem(np.array([7, 8, 1, 2, 9, 10]), K, ke1, f, fe1)
    Ke, fe = statcon(K, f, np.array([[9],[10]]))
    
    if eq == None:
        return Ke
    else:
        return Ke,fe
        

def planqs(ex,ey,ep,D,ed,eq=None):
    """
    Calculate element normal and shear stress for a quadrilateral 
    plane stress or plane strain element.
    
    Parameters:
            ex = [x1 x2 x3 x4]      element coordinates
            ey = [y1 y2 y3 y4]
    
            ep = [ptype, t]         ptype: analysis type
                                    t:  thickness
                                   
            D                       constitutive matrix
    
            ed = [u1 u2 ..u8]       element displacement vector
    
            eq = [[bx]               bx: body force in x direction
                  [by]]              by: body force in y direction
    
    OUTPUT: es = [ sigx sigy (sigz) tauxy]    element stress array
            et = [ epsx epsy (epsz) gamxy]    element strain array
    """
    
    if ex.shape != (4,) or ey.shape != (4,) or ed.shape != (8,):
        raise ValueError('Error ! PLANQS: only one element at the time (ex, ey, ed must be a row arrays)')

    K = np.zeros((10,10))
    f = np.zeros((10,1))
    
    xm = sum(ex)/4.
    ym = sum(ey)/4.
        
    b1 = eq if eq is not None else np.array([[0],[0]])
    
    ex1 = np.array([ex[0], ex[1], xm]) 
    ey1 = np.array([ey[0], ey[1], ym])
    ex2 = np.array([ex[1], ex[2], xm]) 
    ey2 = np.array([ey[1], ey[2], ym])
    ex3 = np.array([ex[2], ex[3], xm]) 
    ey3 = np.array([ey[2], ey[3], ym])
    ex4 = np.array([ex[3], ex[0], xm]) 
    ey4 = np.array([ey[3], ey[0], ym])
    
    ke1, fe1 = plante(ex1, ey1, ep, D, b1)
    K, f = assem(np.array([1, 2, 3, 4, 9, 10]), K, ke1, f, fe1)
    ke1,fe1 = plante(ex2, ey2, ep, D, b1)
    K, f = assem(np.array([3, 4, 5, 6, 9, 10]), K, ke1, f, fe1)
    ke1, fe1 = plante(ex3, ey3, ep, D, b1)
    K, f = assem(np.array([5, 6, 7, 8, 9, 10]), K, ke1, f, fe1)
    ke1, fe1 = plante(ex4, ey4, ep, D, b1)
    K, f = assem(np.array([7, 8, 1, 2, 9, 10]), K, ke1, f, fe1)
    
    A1 = 0.5 * np.linalg.det( np.hstack([np.ones((3,1)), np.mat(ex1).T, np.mat(ey1).T]) )
    A2 = 0.5 * np.linalg.det( np.hstack([np.ones((3,1)), np.mat(ex2).T, np.mat(ey2).T]) )
    A3 = 0.5 * np.linalg.det( np.hstack([np.ones((3,1)), np.mat(ex3).T, np.mat(ey3).T]) )
    A4 = 0.5 * np.linalg.det( np.hstack([np.ones((3,1)), np.mat(ex4).T, np.mat(ey4).T]) )
    Atot = A1+A2+A3+A4;
    
    
    a, _ = solveq(K, f, np.array(range(1,9)), ed)
        
#    ni = ed.shape[0]
#    a = np.mat(empty((10,ni)))
#    for i in range(ni):
#        a[:,i] = solveq(K, f, np.array(range(1,9)), ed[i,:])[0]
#        #a = np.hstack([a, solveq(K, f, np.hstack([matrix(range(1,9)).T, ed[i,:].T]) ) ])
    
    s1, t1 = plants(ex1, ey1, ep, D, np.hstack([a[[0, 1, 2, 3, 8, 9], :].T]) );
    s2, t2 = plants(ex2, ey2, ep, D, np.hstack([a[[2, 3, 4, 5, 8, 9], :].T]) );
    s3, t3 = plants(ex3, ey3, ep, D, np.hstack([a[[4, 5, 6, 7, 8, 9], :].T]) );
    s4, t4 = plants(ex4, ey4, ep, D, np.hstack([a[[6, 7, 0, 1, 8, 9], :].T]) );
    
    es = (s1*A1+s2*A2+s3*A3+s4*A4)/Atot;
    et = (t1*A1+t2*A2+t3*A3+t4*A4)/Atot;
    
    return es[0], et[0] #[0] because these are 1-by-3 arrays and we want row arrays out.


def plani4e(ex,ey,ep,D,eq=None):
    """
    Calculate the stiffness matrix for a 4 node isoparametric
    element in plane strain or plane stress.
    
    Parameters:
        ex = [x1 ...   x4]  element coordinates. Row array
        ey = [y1 ...   y4]
                                
        ep =[ptype, t, ir]  ptype: analysis type
                            t : thickness
                            ir: integration rule
    
        D                   constitutive matrix
    
        eq = [bx; by]       bx: body force in x direction
                            by: body force in y direction
                                Any array with 2 elements acceptable
    
    Returns:
        Ke : element stiffness matrix (8 x 8)
        fe : equivalent nodal forces (8 x 1)
    """
    ptype=ep[0] 
    t=ep[1]  
    ir=ep[2]  
    ngp=ir*ir
    if eq == None:
        q = np.zeros((2,1))
    else:
        q = np.reshape(eq, (2,1))
#--------- gauss points --------------------------------------    
    if ir == 1:
        g1 = 0.0
        w1 = 2.0
        gp = np.mat([g1,g1])
        w = np.mat([w1,w1])
    elif ir == 2:
        g1 = 0.577350269189626
        w1 = 1
        gp = np.mat([
            [-g1,-g1],
            [ g1,-g1],
            [-g1, g1],
            [ g1, g1]])
        w = np.mat([
            [ w1, w1],
            [ w1, w1],
            [ w1, w1],
            [ w1, w1]])
    elif ir == 3:
        g1 = 0.774596669241483
        g2 = 0.
        w1 = 0.555555555555555
        w2 = 0.888888888888888
        gp = np.mat([
            [-g1,-g1],
            [-g2,-g1],
            [ g1,-g1],
            [-g1, g2],
            [ g2, g2],
            [ g1, g2],
            [-g1, g1],
            [ g2, g1],
            [ g1, g1]])
        w = np.mat([
            [ w1, w1],
            [ w2, w1],
            [ w1, w1],
            [ w1, w2],
            [ w2, w2],
            [ w1, w2],
            [ w1, w1],
            [ w2, w1],
            [ w1, w1]])
    else:
        cfinfo("Used number of integration points not implemented")
    wp = np.multiply(w[:,0],w[:,1])
    xsi = gp[:,0]
    eta = gp[:,1]
    r2 = ngp*2
    # Shape Functions
    N = np.multiply((1-xsi),(1-eta))/4.
    N = np.append(N,np.multiply((1+xsi),(1-eta))/4.,axis=1)
    N = np.append(N,np.multiply((1+xsi),(1+eta))/4.,axis=1)
    N = np.append(N,np.multiply((1-xsi),(1+eta))/4.,axis=1)
    
    dNr = np.mat(np.zeros((r2,4)))
    dNr[0:r2:2,0] = -(1-eta)/4.
    dNr[0:r2:2,1] = (1-eta)/4.
    dNr[0:r2:2,2] = (1+eta)/4.
    dNr[0:r2:2,3] = -(1+eta)/4.
    dNr[1:r2+1:2,0] = -(1-xsi)/4.
    dNr[1:r2+1:2,1] = -(1+xsi)/4.
    dNr[1:r2+1:2,2] = (1+xsi)/4.
    dNr[1:r2+1:2,3] = (1-xsi)/4.

#
    Ke1 = np.mat(np.zeros((8,8)))
    fe1 = np.mat(np.zeros((8,1)))
    JT = dNr*np.mat([ex,ey]).T 
    # --------- plane stress --------------------------------------
    if ptype==1:
        colD=np.shape(D)[0]
        if colD>3:
            Cm=np.linalg.inv(D)
            Dm=np.linalg.inv(Cm[ np.ix_([0,1,3],[0,1,3]) ])
        else:
            Dm=D          
#
        B=np.matrix(np.zeros((3,8)))
        N2=np.matrix(np.zeros((2,8)))
        for i in range(ngp):
            indx = np.array([2*(i+1)-1,2*(i+1)])
            detJ = np.linalg.det(JT[indx-1,:])
            if detJ < 10*np.finfo(float).eps:
                cfinfo("Jacobi determinant equal or less than zero!")
            JTinv = np.linalg.inv(JT[indx-1,:])  
            dNx=JTinv*dNr[indx-1,:]
#   
            index_array_even=np.array([0,2,4,6])
            index_array_odd=np.array([1,3,5,7])
#    
            counter=0    
            for index in index_array_even:      
                B[0,index] = dNx[0,counter]
                B[2,index] = dNx[1,counter]
                N2[0,index]=N[i,counter]
                counter=counter+1
#
            counter=0    
            for index in index_array_odd:
                B[1,index]   = dNx[1,counter]
                B[2,index]   = dNx[0,counter]
                N2[1,index]  =N[i,counter]
                counter=counter+1
#   
            Ke1 = Ke1+B.T*Dm*B*detJ*np.asscalar(wp[i])*t
            fe1 = fe1 + N2.T * q * detJ * np.asscalar(wp[i]) * t

        return Ke1,fe1
#--------- plane strain --------------------------------------
    elif ptype==2:
#      
        colD=np.shape(D)[0]
        if colD>3:
            Dm = D[np.ix_([0,1,3],[0,1,3])]
        else:
            Dm = D
#
        B=np.matrix(np.zeros((3,8)))
        N2=np.matrix(np.zeros((2,8)))
        for i in range(ngp):
            indx = np.array([2*(i+1)-1,2*(i+1)])
            detJ = np.linalg.det(JT[indx-1,:])
            if detJ < 10*np.finfo(float).eps:
                cfinfo("Jacobideterminant equal or less than zero!")
            JTinv = np.linalg.inv(JT[indx-1,:])  
            dNx=JTinv*dNr[indx-1,:]
#   
            index_array_even=np.array([0,2,4,6])
            index_array_odd=np.array([1,3,5,7])
#    
            counter=0    
            for index in index_array_even:
#
                B[0,index] = dNx[0,counter]
                B[2,index] = dNx[1,counter]
                N2[0,index]=N[i,counter]
#
                counter=counter+1
#
            counter=0    
            for index in index_array_odd:
                B[1,index]   = dNx[1,counter]
                B[2,index]   = dNx[0,counter]
                N2[1,index]  =N[i,counter]
                counter=counter+1
#   
            Ke1 = Ke1 + B.T * Dm * B * detJ * np.asscalar(wp[i]) * t
            fe1 = fe1+N2.T*q*detJ*np.asscalar(wp[i])*t
        return Ke1,fe1
    else:
        cfinfo("Error ! Check first argument, ptype=1 or 2 allowed")
        
 
def assem(edof,K,Ke,f=None,fe=None):
    """
    Assemble element matrices Ke ( and fe ) into the global
    stiffness matrix K ( and the global force vector f )
    according to the topology matrix edof.
    
    Parameters:
    
        edof        dof topology array
        K           the global stiffness matrix
        Ke          element stiffness matrix
        f           the global force vector
        fe          element force vector
        
    Output parameters:
    
        K           the new global stiffness matrix
        f           the new global force vector
        fe          element force vector
    
    """
    
<<<<<<< HEAD
    if edof.ndim == 1:
=======
    if ndim(edof) == 1:
>>>>>>> 6135ff7d
        idx = edof-1
        K[np.ix_(idx,idx)] = K[np.ix_(idx,idx)] + Ke
        if (not f is None) and (not fe is None):
            f[np.ix_(idx)] = f[np.ix_(idx)] + fe
    else:
        for row in edof:
            idx = row-1
            K[np.ix_(idx,idx)] = K[np.ix_(idx,idx)] + Ke
            if (not f is None) and (not fe is None):
                f[np.ix_(idx)] = f[np.ix_(idx)] + fe
            
    if f is None:
        return K
    else:
        return K,f
            
def solveq(K,f,bcPrescr,bcVal=None):
    """
    Solve static FE-equations considering boundary conditions.
    
    Parameters:
    
        K           global stiffness matrix, dim(K)= nd x nd
        f           global load vector, dim(f)= nd x 1
    
        bcPrescr    1-dim integer array containing prescribed dofs.
        bcVal       1-dim float array containing prescribed values.
                    If not given all prescribed dofs are assumed 0.
        
    Returns:
    
        a           solution including boundary values
        Q           reaction force vector
                    dim(a)=dim(Q)= nd x 1, nd : number of dof's
    
    """    
    
    nDofs = K.shape[0]
    nPdofs = bcPrescr.shape[0]
    
    if bcVal is None:
        bcVal = np.zeros([nPdofs],'d')
    
    bc = np.ones(nDofs, 'bool')    
    bcDofs = np.arange(nDofs)
    
    bc[np.ix_(bcPrescr-1)] = False
    bcDofs = bcDofs[bc]
    
    fsys = f[bcDofs]-K[np.ix_((bcDofs),(bcPrescr-1))]*np.asmatrix(bcVal).reshape(nPdofs,1)
    asys = np.linalg.solve(K[np.ix_((bcDofs),(bcDofs))], fsys);
    
    a = np.zeros([nDofs,1])
    a[np.ix_(bcPrescr-1)] = np.asmatrix(bcVal).reshape(nPdofs,1)
    a[np.ix_(bcDofs)] = asys
    
    Q=K*np.asmatrix(a)-f
    
    return (np.asmatrix(a),Q)
    
def spsolveq(K,f,bcPrescr,bcVal=None):
    """
    Solve static FE-equations considering boundary conditions.
    
    Parameters:
    
        K           global stiffness matrix, dim(K)= nd x nd
        f           global load vector, dim(f)= nd x 1
    
        bcPrescr    1-dim integer array containing prescribed dofs.
        bcVal       1-dim float array containing prescribed values.
                    If not given all prescribed dofs are assumed 0.
        
    Returns:
    
        a           solution including boundary values
        Q           reaction force vector
                    dim(a)=dim(Q)= nd x 1, nd : number of dof's
    
    """    
    
    nDofs = K.shape[0]
    nPdofs = bcPrescr.shape[0]
    
    if bcVal is None:
        bcVal = np.zeros([nPdofs],'d')
    
    bc = np.ones(nDofs, 'bool')    
    bcDofs = np.arange(nDofs)
    
    bc[np.ix_(bcPrescr-1)] = False
    bcDofs = bcDofs[bc]
    
    bcVal_m = np.asmatrix(bcVal).reshape(nPdofs,1)
    
    info("Preparing system matrix...")
    
    mask = np.ones(K.shape[0], dtype=bool)
    mask[bcDofs] = False
    
    info("step 1... converting K->CSR")
    Kcsr = K.asformat("csr")    
    info("step 2... Kt")
    #Kt1 = K[bcDofs]
    #Kt = Kt1[:,bcPrescr]
    Kt = K[np.ix_((bcDofs),(bcPrescr-1))]
    info("step 3... fsys")
    fsys = f[bcDofs]-Kt*bcVal_m
    info("step 4... Ksys")
    Ksys1 = Kcsr[bcDofs]
    Ksys = Ksys1[:,bcDofs]
    #Ksys = Kcsr[np.ix_((bcDofs),(bcDofs))]
    info ("done...")
    
    info("Solving system...")
    asys = dsolve.spsolve(Ksys, fsys);
    
    info("Reconstructing full a...")
    a = np.zeros([nDofs,1])
    a[np.ix_(bcPrescr-1)] = bcVal_m
    a[np.ix_(bcDofs)] = np.asmatrix(asys).transpose()
    
    a_m = np.asmatrix(a)
    Q=K*a_m-f
    info("done...")
    return (a_m,Q)

def extractEldisp(edof,a):
    """
    Extract element displacements from the global displacement
    vector according to the topology matrix edof.
    
    Parameters:
    
        a           the global displacement vector
        edof        dof topology array
    
    Returns:
    
        ed:     element displacement array
    
    """

    ed = None
    
<<<<<<< HEAD
    if edof.ndim==1:
=======
    if ndim(edof)==1:
>>>>>>> 6135ff7d
        nDofs = len(edof)
        ed = np.zeros([nDofs])
        idx = edof-1
        ed[:] = a[np.ix_(idx)].T
    else:
        nElements = edof.shape[0]
        nDofs = edof.shape[1]
        ed = np.zeros([nElements,nDofs])
        i=0
        for row in edof:
            idx = row-1
            ed[i,:]=a[np.ix_(idx)].T
            i+=1
        
    return ed

def statcon(K,f,cd):
    """
    Condensation of static FE-equations according to the vector cd.

    Parameters:
    
        K                       global stiffness matrix, dim(K) = nd x nd
        f                       global load vector, dim(f)= nd x 1

        cd                      vector containing dof's to be eliminated
                                dim(cd)= nc x 1, nc: number of condensed dof's
    Returns:
    
        K1                      condensed stiffness matrix,
                                dim(K1)= (nd-nc) x (nd-nc)
        f1                      condensed load vector, dim(f1)= (nd-nc) x 1
    """
    nd,nd = np.shape(K)
    cd = (cd-1).flatten()
  
    aindx = np.arange(nd)
    aindx = np.delete(aindx,cd,0)
    bindx = cd

    Kaa = np.mat(K[np.ix_(aindx,aindx)])
    Kab = np.mat(K[np.ix_(aindx,bindx)])
    Kbb = np.mat(K[np.ix_(bindx,bindx)])

    fa = np.mat(f[aindx])
    fb = np.mat(f[bindx])
    
    K1 = Kaa-Kab*Kbb.I*Kab.T
    f1 = fa-Kab*Kbb.I*fb
    
    return K1,f1

def c_mul(a, b):
    return eval(hex((np.long(a) * b) & 0xFFFFFFFF)[:-1])

def dofHash(dof):
    if len(dof)==1:
        return dof[0]
    value = 0x345678
    for item in dof:
        value = c_mul(1000003, value) ^ hash(item)
    value = value ^ len(dof)
    if value == -1:
        value = -2
    return value

def createdofs(nCoords,nDof):
    """
    Create dof array [nCoords x nDof]
    """
    return np.arange(nCoords*nDof).reshape(nCoords,nDof)+1

def coordxtr(edof,coords,dofs):
    """
    Create element coordinate matrices ex, ey, ez from edof
    coord and dofs matrices.
    
    Parameters:
    
        edof            [nel x (nen * nnd)], nnd = number of node dofs
        coords          [ncoords x ndims],   ndims = node dimensions
        dofs            [ncoords x nnd]
        
    Returns:
    
        ex              if ndims = 1
        ex, ey          if ndims = 2
        ex, ey, ez      if ndims = 3
    """
    
    # Create dictionary with dof indices
    
    dofDict = {}
    nDofs = np.size(dofs,1)
    nElements = np.size(edof,0)
    nDimensions = np.size(coords,1)
    nElementDofs = np.size(edof,1)
    
    nElementNodes = int(nElementDofs/nDofs)
    
    idx = 0
    for dof in dofs:
        dofDict[dofHash(dof)] = idx
        idx += 1
              
    # Loop over edof and extract element coords
    
    ex = np.zeros((nElements,nElementNodes))
    ey = np.zeros((nElements,nElementNodes))
    ez = np.zeros((nElements,nElementNodes))
    
    elementIdx = 0
    for etopo in edof:
        for i in range(nElementNodes):
            i0 = i*nDofs
            i1 = i*nDofs+nDofs-1
            dof = []
            if i0==i1:
                dof = [etopo[i*nDofs]]
            else:
                dof = etopo[i*nDofs:(i*nDofs+nDofs)]
            
            nodeCoord = coords[dofDict[dofHash(dof)]]
            
            if nDimensions>=1:
                ex[elementIdx,i] = nodeCoord[0]
            if nDimensions>=2:
                ey[elementIdx,i] = nodeCoord[1]
            if nDimensions>=3:
                ez[elementIdx,i] = nodeCoord[2]
            
        elementIdx += 1
        
    if nDimensions==1:
        return ex
    
    if nDimensions==2:
        return ex, ey
    
    if nDimensions==3:
        return ex, ey, ez

def hooke(ptype,E,v):
    """
    Calculate the material matrix for a linear
    elastic and isotropic material.
    
    Parameters:
    
        ptype=  1:  plane stress
                2:  plane strain
                3:  axisymmetry
                4:  three dimensional
    
        E           Young's modulus
        v           Poissons const.
        
    Returns:
    
        D           material matrix
    
    """
   
    if ptype == 1:
        D = E*np.matrix(
            [[1, v, 0],
             [v, 1, 0],
             [0, 0, (1-v)/2]]
            )/(1-v**2);
    elif ptype == 2:
        D = E/(1+v)*np.matrix(
            [[1-v, v, v, 0],
             [v, 1-v, v, 0],
             [v, v, 1-v, 0],
             [0, 0, 0, (1-2*v)/2]]
            )/(1-2*v)
    elif ptype == 3:
        D = E/(1+v)*np.matrix(
            [[1-v, v, v, 0],
             [v, 1-v, v, 0],
             [v, v, 1-v, 0],
             [0, 0, 0, (1-2*v)/2]]
            )/(1-2*v)
    elif ptype == 4:
        D = E*np.matrix(
            [[1-v, v, v, 0, 0, 0],
             [v, 1-v, v, 0, 0, 0],
             [v, v, 1-v, 0, 0, 0],
             [0, 0, 0, (1-2*v)/2, 0, 0],
             [0, 0, 0, 0, (1-2*v)/2, 0],
             [0, 0, 0, 0, 0, (1-2*v)/2]]
            )/(1+v)/(1-2*v)
    else:
        cfinfo("ptype not supported.")
        
    return D

def effmises(es,ptype):
    """
    Calculate effective von mises stresses.
    
    Parameters:
        
        es
    
        ptype=  1:  plane stress
                2:  plane strain
                3:  axisymmetry
                4:  three dimensional
    
       es = [[sigx,sigy,[sigz],tauxy]  element stress matrix
              [  ......              ]] one row for each element
              
    Returns:
    
        eseff  = [eseff_0 .. eseff_nel-1]
    
    """
    
    nel = np.size(es,0)
    escomps = np.size(es, 1)
    
    eseff = np.zeros([nel])
     
    if ptype == 1:
        sigxx = es[:,0]
        sigyy = es[:,1]
        sigxy = es[:,2]
        eseff = np.sqrt(sigxx*sigxx+sigyy*sigyy-sigxx*sigyy+3*sigxy*sigxy)
        return eseff
    
def stress2nodal(eseff, edof):
    """
    Convert element effective stresses to nodal effective
    stresses.
    
    Parameters:
        
        eseff  = [eseff_0 .. eseff_nel-1] 
        edof   = [dof topology array]
    
    Returns:
    
        ev:     element value array [[ev_0_0 ev_0_1 ev_0_nen-1 ]
                                      ..
                                      ev_nel-1_0 ev_nel-1_1 ev_nel-1_nen-1]
                      
    """
    
    values = np.zeros(edof.max())
    elnodes = int(np.size(edof,1) / 2)
    
    for etopo, eleseff in zip(edof, eseff):
        values[etopo-1] = values[etopo-1] + eleseff / elnodes
        
    evtemp = extractEldisp(edof,values)
    ev = evtemp[:,range(0,elnodes*2,2)]
                     
    return ev<|MERGE_RESOLUTION|>--- conflicted
+++ resolved
@@ -1551,16 +1551,10 @@
         k1,f1 = flw2te(ex4,ey4,ep,D,q)
         K,f = assem(En[3],K,k1,f,f1)
     
-<<<<<<< HEAD
     if ed.ndim==1:
         ed = np.array([ed])
     
     ni,nj = np.shape(ed)
-=======
-    if ndim(ed)==1:
-        ed = array([ed])
-    ni,nj = shape(ed)
->>>>>>> 6135ff7d
 
     a = np.zeros((5,ni))
     for i in range(ni):
@@ -1799,20 +1793,12 @@
     dNr[1:r2+1:2,2] = (1+xsi)/4.
     dNr[1:r2+1:2,3] = (1-xsi)/4.
 
-<<<<<<< HEAD
     eci = N*np.mat([ex,ey]).T
     if ed.ndim == 1:
         ed = np.array([ed])
         
     red,ced = np.shape(ed)
     JT = dNr*np.mat([ex,ey]).T
-=======
-    eci = N*mat([ex,ey]).T
-    if ndim(ed) == 1:
-        ed = array([ed])
-    red,ced = shape(ed)
-    JT = dNr*mat([ex,ey]).T
->>>>>>> 6135ff7d
     
     es = np.mat(np.zeros((ngp*red,2)))
     et = np.mat(np.zeros((ngp*red,2)))
@@ -2051,7 +2037,6 @@
     eta = gp[:,1]
     r2 = ngp*2
 
-<<<<<<< HEAD
     N = np.multiply(np.multiply(-(1-xsi),(1-eta)),(1+xsi+eta))/4.
     N = np.append(N,np.multiply(np.multiply(-(1+xsi),(1-eta)),(1-xsi+eta))/4.,axis=1)
     N = np.append(N,np.multiply(np.multiply(-(1+xsi),(1+eta)),(1-xsi-eta))/4.,axis=1)
@@ -2087,43 +2072,7 @@
     
     es = np.mat(np.zeros((ngp*red,2)))
     et = np.mat(np.zeros((ngp*red,2)))
-=======
-    N = multiply(multiply(-(1-xsi),(1-eta)),(1+xsi+eta))/4.
-    N = append(N,multiply(multiply(-(1+xsi),(1-eta)),(1-xsi+eta))/4.,axis=1)
-    N = append(N,multiply(multiply(-(1+xsi),(1+eta)),(1-xsi-eta))/4.,axis=1)
-    N = append(N,multiply(multiply(-(1-xsi),(1+eta)),(1+xsi-eta))/4.,axis=1)
-    N = append(N,multiply((1-multiply(xsi,xsi)),(1-eta))/2.,axis=1)
-    N = append(N,multiply((1+xsi),(1-multiply(eta,eta)))/2.,axis=1)
-    N = append(N,multiply((1-multiply(xsi,xsi)),(1+eta))/2.,axis=1)
-    N = append(N,multiply((1-xsi),(1-multiply(eta,eta)))/2.,axis=1)
-
-    dNr = mat(zeros((r2,8)))
-    dNr[0:r2:2,0] = -(-multiply((1-eta),(1+xsi+eta))+multiply((1-xsi),(1-eta)))/4.
-    dNr[0:r2:2,1] = -(multiply((1-eta),(1-xsi+eta))-multiply((1+xsi),(1-eta)))/4.
-    dNr[0:r2:2,2] = -(multiply((1+eta),(1-xsi-eta))-multiply((1+xsi),(1+eta)))/4.
-    dNr[0:r2:2,3] = -(-multiply((1+eta),(1+xsi-eta))+multiply((1-xsi),(1+eta)))/4.
-    dNr[0:r2:2,4] = -multiply(xsi,(1-eta))
-    dNr[0:r2:2,5] = (1-multiply(eta,eta))/2.
-    dNr[0:r2:2,6] = -multiply(xsi,(1+eta))
-    dNr[0:r2:2,7] = -(1-multiply(eta,eta))/2.
-    dNr[1:r2+1:2,0] = -(-multiply((1-xsi),(1+xsi+eta))+multiply((1-xsi),(1-eta)))/4.
-    dNr[1:r2+1:2,1] = -(-multiply((1+xsi),(1-xsi+eta))+multiply((1+xsi),(1-eta)))/4.
-    dNr[1:r2+1:2,2] = -(multiply((1+xsi),(1-xsi-eta))-multiply((1+xsi),(1+eta)))/4.
-    dNr[1:r2+1:2,3] = -(multiply((1-xsi),(1+xsi-eta))-multiply((1-xsi),(1+eta)))/4.
-    dNr[1:r2+1:2,4] = -(1-multiply(xsi,xsi))/2.
-    dNr[1:r2+1:2,5] = -multiply(eta,(1+xsi))
-    dNr[1:r2+1:2,6] = (1-multiply(xsi,xsi))/2.
-    dNr[1:r2+1:2,7] = -multiply(eta,(1-xsi))
-
-    eci = N*mat([ex,ey]).T
-    if ndim(ed) == 1:
-        ed = array([ed])
-    red,ced = shape(ed)
-    JT = dNr*mat([ex,ey]).T
-    
-    es = mat(zeros((ngp*red,2)))
-    et = mat(zeros((ngp*red,2)))
->>>>>>> 6135ff7d
+
     for i in range(ngp):
         indx = np.array([2*(i+1)-1,2*(i+1)])
         detJ = np.linalg.det(JT[indx-1,:])
@@ -2408,19 +2357,11 @@
     dNr[2:r2+2:3,7] = np.multiply((1-xsi),(1+eta))
     dNr = dNr/8.
 
-<<<<<<< HEAD
     eci = N*np.mat([ex,ey,ez]).T
     if ed.ndim == 1:
         ed = np.array([ed])
         red,ced = np.shape(ed)
     JT = dNr*np.mat([ex,ey,ez]).T
-=======
-    eci = N*mat([ex,ey,ez]).T
-    if ndim(ed) == 1:
-        ed = array([ed])
-        red,ced = shape(ed)
-    JT = dNr*mat([ex,ey,ez]).T
->>>>>>> 6135ff7d
 
     es = np.mat(np.zeros((ngp*red,3)))
     et = np.mat(np.zeros((ngp*red,3)))
@@ -3150,11 +3091,7 @@
     
     """
     
-<<<<<<< HEAD
     if edof.ndim == 1:
-=======
-    if ndim(edof) == 1:
->>>>>>> 6135ff7d
         idx = edof-1
         K[np.ix_(idx,idx)] = K[np.ix_(idx,idx)] + Ke
         if (not f is None) and (not fe is None):
@@ -3300,11 +3237,7 @@
 
     ed = None
     
-<<<<<<< HEAD
     if edof.ndim==1:
-=======
-    if ndim(edof)==1:
->>>>>>> 6135ff7d
         nDofs = len(edof)
         ed = np.zeros([nDofs])
         idx = edof-1
