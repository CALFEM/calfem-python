# -*- coding: utf-8 -*-

import numpy as np
import matplotlib.pyplot as plt
import matplotlib.collections
import matplotlib.path as mpp
import matplotlib.patches as patches
import matplotlib as mpl
import matplotlib.tri as tri

try:
    from matplotlib.backends.backend_qt5agg import FigureCanvasQTAgg as FigureCanvas
    from matplotlib.backends.backend_qt5agg import NavigationToolbar2QT as NavigationToolbar
except:
    print("Could not import Matplotlib backends. Probarbly due to missing Qt.")
<<<<<<< HEAD
    
=======

>>>>>>> 8294c742
from numpy import sin, cos, pi
from math import atan2

import logging as cflog


def error(msg):
    """Log error message"""
    cflog.error(msg)


def info(msg):
    """Log information message"""
    cflog.info(msg)


def figure_class():
    """Return visvis Figure class."""
    return None


figureClass = figure_class

cfv_def_mappable = None


def set_mappable(mappable):
    global cfv_def_mappable
    cfv_def_mappable = mappable


def colorbar(**kwargs):
    """Add a colorbar to current figure"""
    global cfv_def_mappable
    if cfv_def_mappable != None:
        cbar = plt.colorbar(mappable=cfv_def_mappable, ax=plt.gca(), **kwargs)
        cfv_def_mappable = None
        return cbar
    else:
        return plt.colorbar(**kwargs)


def figure(figure=None, show=True, fig_size=(4, 3)):
    """Create a visvis figure with extras."""
    f = None

    if figure == None:
        f = plt.figure(figsize=fig_size)
    else:
        try:
            f = plt.figure(figure)
        except:
            f = plt.figure(figsize=fig_size)

    return f


def figure_widget(fig, parent=None):
    widget = FigureCanvas(fig)
    if parent != None:
        widget.setParent(parent)
    toolbar = NavigationToolbar(widget, widget)
    return widget


def close_all():
    """Close all visvis windows."""
    plt.close('all')


closeAll = close_all


def clf():
    """Clear visvis figure"""
    plt.clf()


def gca():
    """Get current axis of the current visvis figure."""
    return plt.gca()


def gcf():
    return plt.gcf()


def subplot(*args):
    """Create a visvis subplot."""
    return plt.subplot(*args)


def camera3d():
    """Get visvis 3D camera."""
    return None


def show_and_wait():
    """Wait for plot to show"""
    plt.show()


showAndWait = show_and_wait


def show_and_wait_mpl():
    """Wait for plot to show"""
    plt.show()


showAndWaitMpl = show_and_wait_mpl


def set_figure_dpi(dpi):
    mpl.rcParams['figure.dpi'] = dpi


def text(text, pos, angle=0, **kwargs):
    return plt.text(pos[0], pos[1], text, **kwargs)


add_text = text
addText = text
label = text


def ce2vf(coords, edof, dofs_per_node, el_type):
    '''Duplicate code. Extracts verts, faces and verticesPerFace from input.'''

    if np.shape(coords)[1] == 2:
        is_3d = False
        # pad with zeros to make 3D
        verts = np.hstack((coords, np.zeros([np.shape(coords)[0], 1])))
    elif np.shape(coords)[1] == 3:
        is_3d = True
        verts = coords
    else:
        raise ValueError('coords must be N-by-2 or N-by-3 array')

    if el_type in [2, 4]:  # elements with triangular faces
        vertices_per_face = 3
    elif el_type in [3, 5, 16]:  # elements with rectangular faces
        vertices_per_face = 4
    else:  # [NOTE] This covers all element types available in CALFEM plus tetrahedrons. If more element types are added it is necessary to include them here and below.
        raise ValueError('element type not implemented')

    faces = (edof[:, 0::dofs_per_node]-1)/dofs_per_node
    # 'faces' here are actually lists of nodes in elements, not in faces necessarily if the elements are in 3D. This case is handled below.

    if el_type in [4, 5]:  # if hexahedrons or tetrahedrons:
        if el_type == 5:
            G = np.array([[0, 3, 2, 1],
                          [0, 1, 5, 4],
                          [4, 5, 6, 7],
                          [2, 6, 5, 1],
                          [2, 3, 7, 6],
                          [0, 4, 7, 3]])  # G is an array that is used to decomposes hexahedrons into its component faces.
           # The numbers are from the node orders (see p94 in the Gmsh manual) and each row makes one face.
        elif el_type == 4:
            G = np.array([[0, 1, 2],
                          [0, 3, 2],
                          [1, 3, 2],
                          [0, 3, 1]])  # This G decomposes tetrahedrons into faces
        faces = np.vstack([faces[i, G] for i in range(faces.shape[0])])
    elif el_type == 16:  # if 8-node-quads:
        # The first 4 nodes are the corners of the high order quad.
        faces = faces[:, 0:4]

    return verts, np.asarray(faces, dtype=int), vertices_per_face, is_3d


def draw_mesh(coords, edof, dofs_per_node, el_type, title=None, color=(0, 0, 0), face_color=(0.8, 0.8, 0.8), node_color=(0, 0, 0), filled=False, show_nodes=False):
    '''
    Draws wire mesh of model in 2D or 3D. Returns the Mesh object that represents
    the mesh.
    Args:
        coords:
            An N-by-2 or N-by-3 array. Row i contains the x,y,z coordinates of node i.
        edof:
            An E-by-L array. Element topology. (E is the number of elements and L is the number of dofs per element)
        dofs_per_nodes:
            Integer. Dofs per node.
        el_type:
            Integer. Element Type. See Gmsh manual for details. Usually 2 for triangles or 3 for quadrangles.
        axes:
            Matplotlib Axes. The Axes where the model will be drawn. If unspecified the current Axes will be used, or a new Axes will be created if none exist.
        axes_adjust:
            Boolean. True if the view should be changed to show the whole model. Default True.
        title:
            String. Changes title of the figure. Default "Mesh".
        color: 
            3-tuple or char. Color of the wire. Defaults to black (0,0,0). Can also be given as a character in 'rgbycmkw'.
        face_color:
            3-tuple or char. Color of the faces. Defaults to white (1,1,1). Parameter filled must be True or faces will not be drawn at all.
        filled:
            Boolean. Faces will be drawn if True. Otherwise only the wire is drawn. Default False.
    '''

    verts, faces, vertices_per_face, is_3d = ce2vf(
        coords, edof, dofs_per_node, el_type)

    y = verts[:, 0]
    z = verts[:, 1]

    values = np.zeros(faces.shape[0], float)

    def quatplot(y, z, quatrangles, values=[], ax=None, **kwargs):

        if not ax:
            ax = plt.gca()
        yz = np.c_[y, z]
        v = yz[quatrangles]
        if filled:
            pc = matplotlib.collections.PolyCollection(
                v, facecolor=face_color, **kwargs)
        else:
            pc = matplotlib.collections.PolyCollection(
                v, facecolor='none', **kwargs)

        ax.add_collection(pc)
        ax.autoscale()
        return pc

    ax = plt.gca()
    ax.set_aspect('equal')

    pc = quatplot(y, z, faces, values, ax=ax, edgecolor=color)

    if show_nodes:
        ax.plot(y, z, marker="o", ls="", color=node_color)

    if title != None:
        ax.set(title=title)


drawMesh = draw_mesh


def draw_element_values(values, coords, edof, dofs_per_node, el_type, displacements=None, draw_elements=True, draw_undisplaced_mesh=False, magnfac=1.0, title=None, color=(0, 0, 0), node_color=(0, 0, 0)):
    '''
    Draws scalar element values in 2D or 3D. 

    Args:
        ev: 
            An N-by-1 array or a list of scalars. The Scalar values of the elements. ev[i] should be the value of element i.
    
        coords:
            An N-by-2 or N-by-3 array. Row i contains the x,y,z coordinates of node i.

        edof:
            An E-by-L array. Element topology. (E is the number of elements and L is the number of dofs per element)

        dofs_per_node:
            Integer. Dofs per node.

        el_type: 
            Integer. Element Type. See Gmsh manual for details. Usually 2 for triangles or 3 for quadrangles.
    
        displacements:
            An N-by-2 or N-by-3 array. Row i contains the x,y,z displacements of node i.
    
        draw_mesh:
            Boolean. True if mesh wire should be drawn. Default True.

        draw_undisplaced_mesh: 
            Boolean. True if the wire of the undisplaced mesh should be drawn on top of the displaced mesh. Default False. Use only if displacements != None.

        magnfac: 
            Float. Magnification factor. Displacements are multiplied by this value. Use this to make small displacements more visible.

        title: 
            String. Changes title of the figure. Default "Element Values".
    '''

    if draw_undisplaced_mesh:
        draw_mesh(coords, edof, dofs_per_node, el_type, color=(0.5, 0.5, 0.5))

    if displacements is not None:
        if displacements.shape[1] != coords.shape[1]:
            displacements = np.reshape(displacements, (-1, coords.shape[1]))
            coords = np.asarray(coords + magnfac * displacements)

    verts, faces, vertices_per_face, is_3d = ce2vf(
        coords, edof, dofs_per_node, el_type)

    y = verts[:, 0]
    z = verts[:, 1]

    def quatplot(y, z, quatrangles, values=[], ax=None, **kwargs):

        if not ax:
            ax = plt.gca()
        yz = np.c_[y, z]
        v = yz[quatrangles]
        pc = matplotlib.collections.PolyCollection(
            v, **kwargs)

        pc.set_array(np.asarray(values))
        ax.add_collection(pc)
        ax.autoscale()
        return pc

    fig = plt.gcf()
    ax = plt.gca()
    ax.set_aspect('equal')

    if draw_elements:
        pc = quatplot(y, z, faces, values, ax=ax,
                      edgecolor=color)
    else:
        pc = quatplot(y, z, faces, values, ax=ax,
                      edgecolor=None)

    # pc = quatplot(y,z, np.asarray(edof-1), values, ax=ax,
    #         edgecolor="crimson", cmap="rainbow")

    set_mappable(pc)

    if title != None:
        ax.set(title=title)


def draw_displacements(a, coords, edof, dofs_per_node, el_type, draw_undisplaced_mesh=False, magnfac=-1.0, magscale=0.25, title=None, color=(0, 0, 0), node_color=(0, 0, 0)):
    '''
    Draws scalar element values in 2D or 3D. Returns the world object
    elementsWobject that represents the mesh.

    Args:
        ev: 
            An N-by-1 array or a list of scalars. The Scalar values of the elements. ev[i] should be the value of element i.
        coords: 
            An N-by-2 or N-by-3 array. Row i contains the x,y,z coordinates of node i.
        edof: 
            An E-by-L array. Element topology. (E is the number of elements and L is the number of dofs per element)
        dofs_per_node: 
            Integer. Dofs per node.
        el_type: 
            Integer. Element Type. See Gmsh manual for details. Usually 2 for triangles or 3 for quadrangles.
        displacements:  
            An N-by-2 or N-by-3 array. Row i contains the x,y,z  displacements of node i.
        axes: 
            Matlotlib Axes. The Axes where the model will be drawn. If unspecified the current Axes will be used, or a new Axes will be created if none exist.
        draw_undisplaced_mesh:
            Boolean. True if the wire of the undisplaced mesh should be drawn on top of the displaced mesh. Default False. Use only if displacements != None.
        magnfac:        
            Float. Magnification factor. Displacements are multiplied by this value. Use this to make small displacements more visible.
        title:          
            String. Changes title of the figure. Default "Element Values".
    '''

    if draw_undisplaced_mesh:
        draw_mesh(coords, edof, dofs_per_node, el_type, color=(0.8, 0.8, 0.8))

    if a is not None:
        if a.shape[1] != coords.shape[1]:
            a = np.reshape(a, (-1, coords.shape[1]))

            x_max = np.max(coords[:, 0])
            x_min = np.min(coords[:, 0])

            y_max = np.max(coords[:, 1])
            y_min = np.min(coords[:, 1])

            x_size = x_max - x_min
            y_size = y_max - y_min

            if x_size > y_size:
                max_size = x_size
            else:
                max_size = y_size

            if magnfac < 0:
                magnfac = 0.25*max_size

            coords = np.asarray(coords + magnfac * a)

    verts, faces, vertices_per_face, is_3d = ce2vf(
        coords, edof, dofs_per_node, el_type)

    y = verts[:, 0]
    z = verts[:, 1]

    values = []

    def quatplot(y, z, quatrangles, values=[], ax=None, **kwargs):

        if not ax:
            ax = plt.gca()
        yz = np.c_[y, z]
        v = yz[quatrangles]
        pc = matplotlib.collections.PolyCollection(
            v, **kwargs)

        ax.add_collection(pc)
        ax.autoscale()
        return pc

    ax = plt.gca()
    ax.set_aspect('equal')

    pc = quatplot(y, z, faces, values, ax=ax, edgecolor=(
        0.3, 0.3, 0.3), facecolor='none')

    if title != None:
        ax.set(title=title)


def create_ordered_polys(geom, N=10):
    """Creates ordered polygons from the geometry definition"""

    N = 10

    o_polys = []

    for (id, (surf_name, curve_ids, holes, _, _, _)) in geom.surfaces.items():

        polygon = np.empty((0, 3), float)

        polys = []

        for curve_id in curve_ids:

            curve_name, curve_points, _, _, _, _ = geom.curves[curve_id]
            points = geom.get_point_coords(curve_points)

            if curve_name == "Spline":
                P = _catmullspline(points, N)
            if curve_name == "BSpline":
                P = _bspline(points, N)
            if curve_name == "Circle":
                P = _circleArc(*points, pointsOnCurve=N)
            if curve_name == "Ellipse":
                P = _ellipseArc(*points, pointsOnCurve=N)

            polys.append(P)

        ordered_polys = []

        ordered_polys.append(polys.pop())

        while len(polys) != 0:
            p0 = ordered_polys[-1]
            for p in polys:
                if np.allclose(p0[-1], p[0]):
                    ordered_polys.append(polys.pop())
                    break
                elif np.allclose(p0[-1], p[-1]):
                    ordered_polys.append(np.flipud(polys.pop()))
                    break

        for p in ordered_polys:
            polygon = np.concatenate((polygon, p))

        o_polys.append(polygon)

    return o_polys


def draw_ordered_polys(o_polys):

    for poly in o_polys:

        ax = plt.gca()
        path = mpp.Path(poly[:, 0:2])
        patch = patches.PathPatch(path, facecolor='orange', lw=1)
        ax.add_patch(patch)


def point_in_geometry(o_polys, point):

    for poly in o_polys:

        path = mpp.Path(poly[:, 0:2])
        inside = path.contains_points([point])

        if inside:
            return True

    return False


def topo_to_tri(edof):
    """Converts 2d element topology to triangle topology to be used
    with the matplotlib functions tricontour and tripcolor."""

    if edof.shape[1] == 3:
        return edof
    elif edof.shape[1] == 4:
        new_edof = np.zeros((edof.shape[0]*2, 3), int)
        new_edof[0::2, 0] = edof[:, 0]
        new_edof[0::2, 1] = edof[:, 1]
        new_edof[0::2, 2] = edof[:, 2]
        new_edof[1::2, 0] = edof[:, 2]
        new_edof[1::2, 1] = edof[:, 3]
        new_edof[1::2, 2] = edof[:, 0]
        return new_edof
    elif edof.shape[1] == 8:
        new_edof = np.zeros((edof.shape[0]*6, 3), int)
        new_edof[0::6, 0] = edof[:, 0]
        new_edof[0::6, 1] = edof[:, 4]
        new_edof[0::6, 2] = edof[:, 7]
        new_edof[1::6, 0] = edof[:, 4]
        new_edof[1::6, 1] = edof[:, 1]
        new_edof[1::6, 2] = edof[:, 5]
        new_edof[2::6, 0] = edof[:, 5]
        new_edof[2::6, 1] = edof[:, 2]
        new_edof[2::6, 2] = edof[:, 6]
        new_edof[3::6, 0] = edof[:, 6]
        new_edof[3::6, 1] = edof[:, 3]
        new_edof[3::6, 2] = edof[:, 7]
        new_edof[4::6, 0] = edof[:, 4]
        new_edof[4::6, 1] = edof[:, 6]
        new_edof[4::6, 2] = edof[:, 7]
        new_edof[5::6, 0] = edof[:, 4]
        new_edof[5::6, 1] = edof[:, 5]
        new_edof[5::6, 2] = edof[:, 6]
        return new_edof
    else:
        error("Element topology not supported.")


def draw_nodal_values_contourf(values, coords, edof, levels=12, title=None, dofs_per_node=None, el_type=None, draw_elements=False):
    """Draws element nodal values as filled contours. Element topologies
    supported are triangles, 4-node quads and 8-node quads."""

    edof_tri = topo_to_tri(edof)

    ax = plt.gca()
    ax.set_aspect('equal')

    x, y = coords.T
    v = np.asarray(values)
    plt.tricontourf(x, y, edof_tri - 1, v.ravel(), levels)

    if draw_elements:
        if dofs_per_node != None and el_type != None:
            draw_mesh(coords, edof, dofs_per_node,
                      el_type, color=(0.2, 0.2, 0.2))
        else:
            info("dofs_per_node and el_type must be specified to draw the mesh.")

    if title != None:
        ax.set(title=title)


def draw_nodal_values_contour(values, coords, edof, levels=12, title=None, dofs_per_node=None, el_type=None, draw_elements=False):
    """Draws element nodal values as filled contours. Element topologies
    supported are triangles, 4-node quads and 8-node quads."""

    edof_tri = topo_to_tri(edof)

    ax = plt.gca()
    ax.set_aspect('equal')

    x, y = coords.T
    v = np.asarray(values)
    plt.tricontour(x, y, edof_tri - 1, v.ravel(), levels)

    if draw_elements:
        if dofs_per_node != None and el_type != None:
            draw_mesh(coords, edof, dofs_per_node,
                      el_type, color=(0.2, 0.2, 0.2))
        else:
            info("dofs_per_node and el_type must be specified to draw the mesh.")

    if title != None:
        ax.set(title=title)


def draw_nodal_values_shaded(values, coords, edof, title=None, dofs_per_node=None, el_type=None, draw_elements=False):
    """Draws element nodal values as shaded triangles. Element topologies
    supported are triangles, 4-node quads and 8-node quads."""

    edof_tri = topo_to_tri(edof)

    ax = plt.gca()
    ax.set_aspect('equal')

    x, y = coords.T
    v = np.asarray(values)
    plt.tripcolor(x, y, edof_tri - 1, v.ravel(), shading="gouraud")

    if draw_elements:
        if dofs_per_node != None and el_type != None:
            draw_mesh(coords, edof, dofs_per_node,
                      el_type, color=(0.2, 0.2, 0.2))
        else:
            info("dofs_per_node and el_type must be specified to draw the mesh.")

    if title != None:
        ax.set(title=title)


draw_nodal_values = draw_nodal_values_contourf


def draw_geometry(geometry, draw_points=True, label_points=True, label_curves=True, title=None, font_size=11, N=20, rel_margin=0.05, draw_axis=False):
    '''
    Draws the geometry (points and curves) in geoData
    Args:
        geoData:
            GeoData object. Geodata contains geometric information of the model.
        axes:
            Matplotlib Axes. The Axes where the model will be drawn. If unspecified the current Axes will be used, or a new Axes will be created if none exist.
        axes_adjust:
            Boolean. If True the view will be changed to show the whole model. Default True.
        draw_points: 
            Boolean. If True points will be drawn.
        label_points:
            Boolean. If True Points will be labeled. The format is: ID[marker]. If a point has marker==0 only the ID is written.
        label_curves:
            Boolean. If True Curves will be labeled. The format is: ID(elementsOnCurve)[marker].
        font_size:
            Integer. Size of the text in the text labels. Default 11.
        N:
            Integer. The number of discrete points per curve segment. Default 20. Increase for smoother curves. Decrease for better performance.
        rel_margin:
            Extra spacing between geometry and axis
    '''

    ax = plt.gca()
    ax.set_aspect('equal')
    ax.set_frame_on(draw_axis)

    if draw_points:
        P = np.array(geometry.getPointCoords())  # M-by-3 list of M points.
        #plotArgs = {'mc':'r', 'mw':5, 'lw':0, 'ms':'o', 'axesAdjust':False, 'axes':axes}
        plotArgs = {"marker": "o", "ls": ""}
        if geometry.is3D:
            plt.plot(P[:, 0], P[:, 1], P[:, 2], **plotArgs)
        else:
            plt.plot(P[:, 0], P[:, 1], **plotArgs)

        if label_points:  # Write text label at the points:
           # [[x, y, z], elSize, marker]
            for (ID, (xyz, el_size, marker)) in geometry.points.items():
                text = "  " + str(ID) + ("[%s]" %
                                         marker if marker is not 0 else '')
                plt.text(xyz[0], xyz[1], text,
                         fontsize=font_size, color=(0.5, 0, 0.5))

    for(ID, (curveName, pointIDs, marker, elementsOnCurve, _, _)) in geometry.curves.items():
        points = geometry.getPointCoords(pointIDs)
        if curveName == "Spline":
            P = _catmullspline(points, N)
        if curveName == "BSpline":
            P = _bspline(points, N)
        if curveName == "Circle":
            P = _circleArc(*points, pointsOnCurve=N)
        if curveName == "Ellipse":
            P = _ellipseArc(*points, pointsOnCurve=N)
        # plotArgs = {'lc':'k', 'ms':None, 'axesAdjust':False, 'axes':axes} #Args for plot style. Black lines with no symbols at points.

        # Args for plot style. Black lines with no symbols at points.
        plotArgs = {"color": "black"}

        if geometry.is3D:
            plt.plot(P[:, 0], P[:, 1], P[:, 2], **plotArgs)
        else:
            plt.plot(P[:, 0], P[:, 1], **plotArgs)

        if label_curves:
            # Sort of midpoint along the curve. Where the text goes.
            midP = P[int(P.shape[0]*7.0/12), :].tolist()
            # Create the text for the curve. Includes ID, elementsOnCurve, and marker:
            text = " "+str(ID)
            text += "(%s)" % (elementsOnCurve) if elementsOnCurve is not None else ''
            # Something like "4(5)[8]"
            text += "[%s]" % (marker) if marker is not 0 else ''
            plt.text(midP[0], midP[1], text, fontsize=font_size)

    if title != None:
        plt.title(title)

    min_x, max_x, min_y, max_y = geometry.bounding_box_2d()

    g_width = max_x - min_x
    g_height = max_y - min_y

    if g_width > g_height:
        margin = rel_margin*g_width
    else:
        margin = rel_margin*g_height

    bottom, top = ax.get_ylim()
    left, right = ax.get_xlim()
    ax.set_ylim(bottom-margin, top+margin)
    ax.set_xlim(left-margin, right+margin)

    # if axesAdjust:
    #    _adjustaxes(axes, geoData.is3D)
    #axes.daspectAuto = False
    #axes.daspect = (1,1,1)

# drawGeometry = draw_geometry


def _catmullspline(controlPoints, pointsOnEachSegment=10):
    """
    Returns points on a Catmull-Rom spline that interpolated the control points.
    Inital/end tangents are created by mirroring the second/second-to-last)
    control points in the first/last points.

    Params:
    controlPoints - Numpy array containing the control points of the spline.
                    Each row should contain the x,y,(z) values.
                    [[x1, y2],
                     [x2, y2],
                        ...
                     [xn, yn]]

    pointsOnEachSegment - The number of points on each segment of the curve.
                        If there are n control points and k samplesPerSegment,
                        then there will be (n+1)*k numeric points on the curve.
    """
    controlPoints = np.asarray(
        controlPoints)  # Convert to array if input is a list.
    if (controlPoints[0, :] == controlPoints[-1, :]).all():
        # If the curve is closed we extend each opposite endpoint to the other side
        CPs = np.asmatrix(np.vstack((controlPoints[-2, :],
                                     controlPoints,
                                     controlPoints[1, :])))
    else:  # Else make mirrored endpoints:
        CPs = np.asmatrix(np.vstack((2*controlPoints[0, :] - controlPoints[1, :],
                                     controlPoints,
                                     2*controlPoints[-1, :] - controlPoints[-2, :])))
    M = 0.5 * np.matrix([[0,  2,  0,  0], [-1,  0,  1,  0],
                         [2, -5,  4, -1], [-1,  3, -3,  1]])
    t = np.linspace(0, 1, pointsOnEachSegment)
    T = np.matrix([[1, s, pow(s, 2), pow(s, 3)] for s in t])
    return np.asarray(np.vstack([T * M * CPs[j-1:j+3, :] for j in range(1, len(CPs)-2)]))


def _bspline(controlPoints, pointsOnCurve=20):
    '''
    Uniform cubic B-spline.

    Params:
    controlPoints - Control points. Numpy array. One coordinate per row.
    pointsOnCurve - number of sub points per segment

    Mirrored start- and end-points are added if the curve is not closed.
    If the curve is closed some points are duplicated to make the closed
    spline continuous.
    (See http://www.cs.mtu.edu/~shene/COURSES/cs3621/NOTES/spline/B-spline/bspline-curve-closed.html)

    Based on descriptions on:
    http://www.siggraph.org/education/materials/HyperGraph/modeling/splines/b_spline.htm
    http://en.wikipedia.org/wiki/B-spline#Uniform_cubic_B-splines
    '''
    controlPoints = np.asarray(
        controlPoints)  # Convert to array if input is a list.
    if (controlPoints[0, :] == controlPoints[-1, :]).all():
        # If the curve is closed we extend each opposite endpoint to the other side
        CPs = np.asmatrix(np.vstack((controlPoints[-2, :],
                                     controlPoints,
                                     controlPoints[1, :])))
    else:  # Else make mirrored endpoints:
        CPs = np.asmatrix(np.vstack((2*controlPoints[0, :] - controlPoints[1, :],
                                     controlPoints,
                                     2*controlPoints[-1, :] - controlPoints[-2, :])))
    M = (1.0/6) * np.matrix([[-1,  3, -3, 1],
                             [3, -6,  3, 0],
                             [-3,  0,  3, 0],
                             [1,  4,  1, 0]])
    t = np.linspace(0, 1, pointsOnCurve)
    T = np.matrix([[pow(s, 3), pow(s, 2), s, 1] for s in t])

    return np.asarray(np.vstack([T * M * CPs[i-1: i+3, :] for i in range(1, len(CPs)-2)]))


def _circleArc(start, center, end, pointsOnCurve=20):
    return _ellipseArc(start, center, start, end, pointsOnCurve)


def _ellipseArc(start, center, majAxP, end, pointsOnCurve=20):
    '''Input are 3D 1-by-3 numpy arrays or vectors'''
    # First part is to find a similarity transform in 3D that transform the ellipse to
    # the XY-plane with the center at the origin and the major axis of the ellipse along the X-axis.

    # convert to arrays in case inputs are lists:
    start, center, majAxP, end, = np.asarray(start), np.asarray(
        center), np.asarray(majAxP), np.asarray(end)

    zPrim = np.cross(start-center, end-center)
    zPrim = zPrim / np.linalg.norm(zPrim)
    xPrim = (majAxP-center) / np.linalg.norm(majAxP-center)
    yPrim = np.cross(zPrim, xPrim)

    # Rotation matrix from ordinary coords to system where ellipse is in the XY-plane. (Actually hstack)
    R = np.vstack((xPrim, yPrim, zPrim)).T
    # Building Transformation matrix. -center is translation vector from ellipse center to origin.
    T = np.hstack((R, np.asmatrix(center).T))
    # Transformation matrix for homogenous coordinates.
    T = np.mat(np.vstack((T, [0, 0, 0, 1])))

    startHC = np.vstack((np.matrix(start).T, [1]))
    # start and end points as column vectors in homogenous coordinates
    endHC = np.vstack((np.matrix(end).T, [1]))

    s = np.linalg.inv(T) * startHC
    # start and end points in the new coordinate system
    e = np.linalg.inv(T) * endHC

    xs, ys = s[0, 0], s[1, 0]
    # Just extract x & y from the new start and endpoints
    xe, ye = e[0, 0], e[1, 0]

    a = np.sqrt((pow(ye*xs, 2) - pow(xe*ys, 2)) / (pow(ye, 2) - pow(ys, 2)))
    b = np.sqrt((pow(ye*xs, 2) - pow(xe*ys, 2)) / ((pow(ye, 2) - pow(ys, 2))
                                                   * ((pow(xe, 2) - pow(xs, 2)) / (pow(ys, 2) - pow(ye, 2)))))

    # atan2 is a function that goes from -pi to pi. It gives the signed angle from the X-axis to point (y,x)
    ts = atan2(ys/b, xs/a)
    # We can't use the (transformed) start- and endpoints directly, but we divide x and y by the
    te = atan2(ye/b, xe/a)
    # ellipse minor&major axes to get the parameter t that corresponds to the point on the ellipse.
    # See ellipse formula: x = a * cos (t), y = b * sin(t).
    # So ts and te are the parameter values of the start- and endpoints (in the transformed coordinate system).

    if ts > te:
        # swap if the start point comes before the endpoint in the parametric parameter that goes around the ellipse.
        ts, te = te, ts
    if te - ts < np.pi:
        # parameter of ellipse curve. NOT angle to point on curve (like it could be for a circle).
        times = np.linspace(ts, te, pointsOnCurve)
    # the shortest parameter distance between start- and end-point stradles the discontinuity that jumps from pi to -pi.
    else:
        # number of points on the first length.
        ps1 = round(pointsOnCurve * (pi-te)/(2*pi-te+ts))
        # number of points on the first length.
        ps2 = round(pointsOnCurve * (ts+pi)/(2*pi-te+ts))
        times = np.concatenate(
            (np.linspace(te, pi, ps1), np.linspace(-pi, ts, ps2)))

    ellArc = np.array([[a*cos(t), b*sin(t)]
                       for t in times]).T  # points on arc (in 2D)
    # Make 3D homogenous coords by adding rows of 0s and 1s.
    ellArc = np.vstack(
        (ellArc, np.repeat(np.matrix([[0], [1]]), ellArc.shape[1], 1)))
    ellArc = T * ellArc  # Transform back to the original coordinate system
    return np.asarray(ellArc.T[:, 0:3])  # return points as an N-by-3 array.


def eldraw2(ex, ey, plotpar=[1, 2, 1], elnum=[]):
    """
    eldraw2(ex,ey,plotpar,elnum)
    eldraw2(ex,ey,plotpar)
    eldraw2(ex,ey)

     PURPOSE
       Draw the undeformed 2D mesh for a number of elements of
       the same type. Supported elements are:

       1) -> bar element              2) -> beam el.
       3) -> triangular 3 node el.    4) -> quadrilateral 4 node el.
       5) -> 8-node isopar. elemen

     INPUT
        ex,ey:.......... nen:   number of element nodes
                         nel:   number of elements
        plotpar=[ linetype, linecolor, nodemark]

                 linetype=1 -> solid    linecolor=1 -> black
                          2 -> dashed             2 -> blue
                          3 -> dotted             3 -> magenta
                                                  4 -> red

                 nodemark=1 -> circle
                          2 -> star
                          0 -> no mark

        elnum=edof(:,1) ; i.e. the first column in the topology matrix

        Rem. Default is solid white lines with circles at nodes.
    """

    line_type = plotpar[0]
    line_color = plotpar[1]
    node_mark = plotpar[2]

    # Translate CALFEM plotpar to visvis

    vv_line_type = '-'
    vv_line_color = 'b'
    vv_node_mark = 'o'

    if line_type == 1:
        vv_line_type = '-'
    elif line_type == 2:
        vv_line_type = '--'
    elif line_type == 3:
        vv_line_type = ':'

    if line_color == 1:
        vv_line_color = 'k'
    elif line_color == 2:
        vv_line_color = 'b'
    elif line_color == 3:
        vv_line_color = 'm'
    elif line_color == 4:
        vv_line_color = 'r'

    if node_mark == 1:
        vv_node_mark = 'o'
    elif node_mark == 2:
        vv_node_mark = 'x'
    elif node_mark == 0:
        vv_node_mark = ''

    vv_marker_color = vv_line_color

    plt.axis('equal')

    draw_element_numbers = False

    if len(elnum) == ex.shape[0]:
        draw_element_numbers = True

    i = 0

    for elx, ely in zip(ex, ey):
        x = elx.tolist()
        x.append(elx[0])
        y = ely.tolist()
        y.append(ely[0])

        xm = sum(x)/len(x)
        ym = sum(y)/len(y)

        plt.plot(x, y, vv_line_color + vv_node_mark + vv_line_type)


def eliso2_mpl(ex, ey, ed):

    plt.axis('equal')

    print(np.shape(ex))
    print(np.shape(ey))
    print(np.shape(ed))

    gx = []
    gy = []
    gz = []

    for elx, ely, scl in zip(ex, ey, ed):
        for x in elx:
            gx.append(x)
        for y in ely:
            gy.append(y)
        for z in ely:
            gz.append(y)

    plt.tricontour(gx, gy, gz, 5)<|MERGE_RESOLUTION|>--- conflicted
+++ resolved
@@ -13,11 +13,7 @@
     from matplotlib.backends.backend_qt5agg import NavigationToolbar2QT as NavigationToolbar
 except:
     print("Could not import Matplotlib backends. Probarbly due to missing Qt.")
-<<<<<<< HEAD
-    
-=======
-
->>>>>>> 8294c742
+
 from numpy import sin, cos, pi
 from math import atan2
 
